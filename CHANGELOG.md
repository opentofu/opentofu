--- conflicted
+++ resolved
@@ -44,11 +44,8 @@
 - `pg` backend doesn't fail on workspace creation for paralel runs, when the database is shared across multiple projects. ([#2411](https://github.com/opentofu/opentofu/pull/2411))
 - Generating an OpenTofu configuration from an `import` block that is referencing a resource with nested attributes now works correctly, instead of giving an error that the nested computed attribute is required. ([#2372](https://github.com/opentofu/opentofu/issues/2372)) 
 - `base64gunzip` now doesn't expose sensitive values if it fails during the base64 decoding. ([#2503](https://github.com/opentofu/opentofu/pull/2503))
-<<<<<<< HEAD
+- Fix loading only the necessary encryption key providers and methods for better `terraform_remote_state` support. ([#2551](https://github.com/opentofu/opentofu/issues/2551))
 - Backend `azurerm` correctly handles `metadata_host` value for custom cloud environments ([#2512](https://github.com/opentofu/opentofu/pull/2512))
-=======
-- Fix loading only the necessary encryption key providers and methods for better `terraform_remote_state` support. ([2551](https://github.com/opentofu/opentofu/issues/2551))
->>>>>>> 7bb5da58
 
 ## Previous Releases
 
