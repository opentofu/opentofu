--- conflicted
+++ resolved
@@ -4,23 +4,11 @@
 
 - On Unix systems OpenTofu now considers the `BROWSER` environment variable as a possible override for the default behavior for launching a web browser.
 
-<<<<<<< HEAD
-    This change fixes a number of edge-cases that caused OpenTofu to interpret paths incorrectly in earlier versions, but may cause new failures if the path you use for the `TEMP` environment variable traverses through directory junctions. Replacing any directory junctions with directory symlinks (e.g. using [`mklink`](https://learn.microsoft.com/en-us/windows-server/administration/windows-commands/mklink) with the `/d` parameter instead of the `/j` parameter) should ensure correct treatment.
+    If you run OpenTofu in a context where an environment variable of that name is already set, it may cause OpenTofu to now open a web browser in a different way than previous versions would have. Unsetting that environment variable will restore the previous platform-specific behavior.
 
 NEW FEATURES:
 
 * **Experimental: FIPS 140-3 Mode Support:** OpenTofu can now optionally be run in a mode that utilizes FIPS 140-3 validated cryptographic modules provided by the underlying Go 1.24+ runtime. This helps organizations meet certain compliance requirements by ensuring only approved cryptographic algorithms are used for operations like TLS connections. To enable FIPS mode, ensure your OpenTofu binary was built with Go 1.24 or later and set the environment variable `GODEBUG=fips140=on` before running `tofu` commands. **Important Limitation:** Due to current limitations in the underlying OpenPGP library, GPG signature validation for provider packages is **automatically skipped** when FIPS mode is enabled. A warning will be logged when this occurs. In this mode, provider integrity relies on the secure TLS connection to the registry. See the [FIPS Mode documentation](./docs/usage/fips.md) for more details.
-- Can now use OCI Registries as a new kind of provider mirror. ([#2540](https://github.com/opentofu/opentofu/issues/2540))
-- Can now install module packages from OCI Registries using the new `oci:` source address scheme. ([#2540](https://github.com/opentofu/opentofu/issues/2540))
-- New builtin provider functions added ([#2306](https://github.com/opentofu/opentofu/pull/2306)) :
-    - `provider::terraform::decode_tfvars` - Decode a TFVars file content into an object.
-    - `provider::terraform::encode_tfvars` - Encode an object into a string with the same format as a TFVars file.
-    - `provider::terraform::encode_expr` - Encode an arbitrary expression into a string with valid OpenTofu syntax.
-- Added support for S3 native locking ([#599](https://github.com/opentofu/opentofu/issues/599))
-- Backend `pg` now allows the `table_name` and `index_name` to be specified. This enables a single database schema to support multiple backends via multiple tables. ([#2465](https://github.com/opentofu/opentofu/pull/2465))
-=======
-    If you run OpenTofu in a context where an environment variable of that name is already set, it may cause OpenTofu to now open a web browser in a different way than previous versions would have. Unsetting that environment variable will restore the previous platform-specific behavior.
->>>>>>> c29cd93f
 
 ENHANCEMENTS:
 
