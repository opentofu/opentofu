<<<<<<< HEAD
## 1.12.0 (Unreleased)
=======
The v1.11.x release series is supported until **August 1 2026**.

## 1.11.3 (Unreleased)

## 1.11.2

UPGRADE NOTES:

* The change from [#2643](https://github.com/opentofu/opentofu/pull/2643), that was announced previously in v1.11.0, has been reverted in this release. OpenTofu will no longer directly recommend using the `-exclude=` option to work around problems caused by unknown values in provider configurations.

    Unfortunately there are existing providers that spuriously report that they cannot plan due to unknown values even when planning would have been successful, and so we cannot rely on providers to accurately signal when unknown values are the cause of an error. Using `-exclude` still a valid workaround for these problems even though OpenTofu cannot accurately detect when it's useful to make that suggestion.

BUG FIXES:

* Fix crash in plan -generate-config-out with read-only nested attributes ([#3553](https://github.com/opentofu/opentofu/pull/3553))
* It's now possible again to plan changes with the `hashicorp/helm` and `hashicorp/kubernetes` providers when the provider configuration contains unknown values, as long as the configuration is carefully written to avoid the plan phase actually depending on those values. ([#3592](https://github.com/opentofu/opentofu/pull/3592))
* When running `tofu init` on Windows with an azurerm backend, the subscription_id is quoted correctly allowing successful authentication. ([#3602](https://github.com/opentofu/opentofu/pull/3602))
* Fix serialization error in apply when using cloud backend ([#3611](https://github.com/opentofu/opentofu/pull/3611))

## 1.11.1

BUG FIXES:

* Fixed regression where import validation would incorrectly flag variables used in for_each statements within import blocks ([#3564](https://github.com/opentofu/opentofu/pull/3564))
* Fixed lifecycle enabled serialization in plan file ([#3566](https://github.com/opentofu/opentofu/pull/3566))
* Fixed regression when validating import.id expressions ([#3567](https://github.com/opentofu/opentofu/pull/3567))

## 1.11.0

This release has some changes that might require special attention when upgrading from an earlier release. Refer to "UPGRADE NOTES" below for more information.

NEW FEATURES:

* **Ephemeral values** allow OpenTofu to work with data and resources that exist only in memory during a single OpenTofu phase, guaranteeing that those values will not be persisted in state snapshots or plan files.

    You can now declare input variables and output values as being ephemeral, and you can use provider plugins that have been updated to include ephemeral resource types (e.g. for fetching a secret) or managed resource types with write-only attributes (e.g. for setting a password without saving it in OpenTofu state).

    For more information, refer to [Ephemerality](https://opentofu.org/docs/language/ephemerality/).

* The new **`enabled` meta-argument** offers an alternative to the existing `count` and `for_each` meta-arguments for situations where a particular resource instance or module instance has either zero or one instances.

    The initial form of this argument is nested inside a `lifecycle` block, rather than directly inside a resource or module declaration, to avoid conflicting with existing input variables or resource type arguments named `enabled`.

    For more information, refer to [the `enabled` meta-argument](https://opentofu.org/docs/main/language/meta-arguments/enabled/).
>>>>>>> c0b3d3d3

UPGRADE NOTES:

- On Unix systems OpenTofu now considers the `BROWSER` environment variable as a possible override for the default behavior for launching a web browser.

    If you run OpenTofu in a context where an environment variable of that name is already set, it may cause OpenTofu to now open a web browser in a different way than previous versions would have. Unsetting that environment variable will restore the previous platform-specific behavior.

ENHANCEMENTS:

<<<<<<< HEAD
- `prevent_destroy` arguments in the `lifecycle` block for managed resources can now use references to other symbols in the same module, such as to a module's input variables. ([#3474](https://github.com/opentofu/opentofu/issues/3474), [#3507](https://github.com/opentofu/opentofu/issues/3507))
- New `lifecycle` meta-argument `destroy` for altering resource destruction behavior. When set to `false` OpenTofu will not retain resources when they are planned for destruction. ([#3409](https://github.com/opentofu/opentofu/pull/3409))
- New `-suppress-forget-errors` flag for the `tofu destroy` command to suppress errors and exit with a zero status code when resources are forgotten during destroy operations. ([#3588](https://github.com/opentofu/opentofu/issues/3588))
- OpenTofu now uses the `BROWSER` environment variable when launching a web browser on Unix platforms, as long as it's set to a single command that can accept a URL to open as its first and only argument. ([#3456](https://github.com/opentofu/opentofu/issues/3456))
- Improve performance around provider checking and schema management. ([#2730](https://github.com/opentofu/opentofu/pull/2730))
- `tofu init` now fetches providers and their metadata in parallel. Depending on provider size and network properties, this can reduce provider installation and checking time. ([#2729](https://github.com/opentofu/opentofu/pull/2729))

BUG FIXES:

- `for_each` inside `dynamic` blocks can now call provider-defined functions. ([#3429](https://github.com/opentofu/opentofu/issues/3429))
- In the unlikely event that text included in a diagnostic message includes C0 control characters (e.g. terminal escape sequences), OpenTofu will now replace them with printable characters to avoid the risk of inadvertently changing terminal state when stdout or stderr is a terminal. ([#3479](https://github.com/opentofu/opentofu/issues/3479))
- Fixed `length(module.foo)` returning 0 for module instances without outputs, even when `count` or `for_each` is set. ([#3067](https://github.com/opentofu/opentofu/issues/3067))
=======
* Ephemeral values, ephemeral resources, and write-only attributes are now supported. ([#2834](https://github.com/opentofu/opentofu/issues/2834))
* Resources and modules now support an `enabled` meta-argument, in addition to `count` and `for_each`. ([#3247](https://github.com/opentofu/opentofu/issues/3247))
* When defining the value of an input variable using the object constructor syntax `{ ... }`, OpenTofu now produces a warning if the object constructor includes an attribute name that isn't part of the target object type. ([#3292](https://github.com/opentofu/opentofu/pull/3292))
* OpenTofu will now suggest using `-exclude` if a provider reports that it cannot create a plan for a particular resource instance due to values that won't be known until the apply phase. ([#2643](https://github.com/opentofu/opentofu/pull/2643))
* `tofu validate` can now validate non-root modules that require additional provider configurations using `configuration_aliases`. ([#2905](https://github.com/opentofu/opentofu/pull/2905))
* The `regex` and `regexall` functions now support using `\p` and `\P` sequences with the long-form names for Unicode general character properties. For example, `\p{Letter}` now has the same meaning as `\p{L}`. ([#3166](https://github.com/opentofu/opentofu/pull/3166))
* The `fileset` function can now match filenames that include metacharacters when those metacharacters are escaped with backslashes in the glob pattern. ([#3332](https://github.com/opentofu/opentofu/issues/3332))
* The `mock_provider` block in test scenario configurations now supports the `for_each` meta-argument. ([#3087](https://github.com/opentofu/opentofu/pull/3087))
* OpenTofu now uses less RAM and CPU when working with state for configurations that declare thousands of resource instances. ([#3110](https://github.com/opentofu/opentofu/pull/3110))
* `variable` blocks in test scenario files can now include expressions that call functions. ([#2947](https://github.com/opentofu/opentofu/pull/2947))
* `tofu show` now supports `-config` and `-module=DIR` options, to be used in conjunction with `-json` to produce a machine-readable summary of either the whole configuration or a single module without first creating a plan. ([#2820](https://github.com/opentofu/opentofu/pull/2820), [#3003](https://github.com/opentofu/opentofu/pull/3003))
* [The JSON representation of configuration](https://opentofu.org/docs/internals/json-format/#configuration-representation) returned by `tofu show` in `-json` mode now includes type constraint information for input variables and whether each input variable is required, in addition to the existing properties related to input variables. ([#3013](https://github.com/opentofu/opentofu/pull/3013))
* Multiline string updates in lists are now diffed line-by-line, rather than as a single change per element, making it easier to understand changes in the plan output. ([#3030](https://github.com/opentofu/opentofu/pull/3030))
* Plan UI now explicitly states that the "update in-place" notation is "current -> planned", as part of the existing description of the meaning of each change type symbol. ([#3159](https://github.com/opentofu/opentofu/pull/3159))
* It's now possible to provide input variable values during the apply phase as long as any non-ephemeral variables have the same values as during the planning phase, for the purpose of using input variables to configure state and plan encryption settings. ([#1998](https://github.com/opentofu/opentofu/pull/1998))
* The `s3` state storage backend now allows specifying tags to associate with the S3 objects representing state snapshots and locks. ([#3038](https://github.com/opentofu/opentofu/pull/3038))
* The `s3` state storage backend can now use S3 buckets in the `eusc-de-east-1` region, which is part of the new [AWS European Sovereign Cloud](https://press.aboutamazon.com/2023/10/amazon-web-services-to-launch-aws-european-sovereign-cloud) partition. ([#3312](https://github.com/opentofu/opentofu/pull/3312))
* When installing module packages from Amazon S3 source addresses, OpenTofu now follows similar rules for finding AWS credentials as the AWS CLI does, and similar to the S3 backend. In particular this means OpenTofu supports some newer authentication schemes, such as [IAM roles for service accounts](https://docs.aws.amazon.com/eks/latest/userguide/iam-roles-for-service-accounts.html). ([#3269](https://github.com/opentofu/opentofu/pull/3269))
* The new `azure_vault` key provider allows using Azure Key Vault as a source for state and plan encryption keys. ([#3046](https://github.com/opentofu/opentofu/pull/3046))
* The `azurerm` state storage backend now supports the following additional configuration options:
  * `use_cli`: set to true by default, this can be set to false to disable command line authentication. ([#3034](https://github.com/opentofu/opentofu/pull/3034))
  * `use_aks_workload_identity`: set to false by default, this allows authentication in Azure Kubernetes when using Workload Identity Federation. ([#3251](https://github.com/opentofu/opentofu/pull/3251))
  * `client_id_file_path`: allows the user to set the `client_id` through a file. ([#3251](https://github.com/opentofu/opentofu/pull/3251))
  * `client_secret_file_path`: allows the user to set the `client_secret` through a file. ([#3251](https://github.com/opentofu/opentofu/pull/3251))
  * `client_certificate`: allows the user to set the certificate directly, as opposed to only setting it through a file. ([#3251](https://github.com/opentofu/opentofu/pull/3251))
* `tofu init` now returns a clearer error message when specifying a [module package sub-directory](https://opentofu.org/docs/language/modules/sources/#modules-in-package-sub-directories) that doesn't exist in the selected module package. ([#3144](https://github.com/opentofu/opentofu/pull/3144))
* `tofu init` now copies module package contents concurrently for shorter runtime when there are many calls to the same module package. ([#3214](https://github.com/opentofu/opentofu/pull/3214))
* It is now possible to configure the registry protocol retry count and request timeout settings in the CLI configuration, in addition to the previously-available environment variables. ([#3256](https://github.com/opentofu/opentofu/pull/3256), [#3368](https://github.com/opentofu/opentofu/pull/3368))
* OpenTelemetry traces describing HTTP requests now follow [the new OpenTelemetry Semantic Conventions for HTTP 1.27.0](https://opentelemetry.io/docs/specs/semconv/non-normative/http-migration/). ([#3372](https://github.com/opentofu/opentofu/pull/3372))
* When running the `stty` program to disable or reenable local echo at a sensitive input prompt, OpenTofu now searches `PATH` for the program rather than requiring it to be at exactly `/bin/stty`. ([#3182](https://github.com/opentofu/opentofu/pull/3182))

BUG FIXES:

* The `s3` state storage backend now correctly sends the `x-amz-server-side-encryption` header when working with S3 objects representing state locks. ([#2970](https://github.com/opentofu/opentofu/issues/2970))
* The `aws_kms` key provider for state and plan encryption no longer returns a confusing error when the `TF_APPEND_USER_AGENT` environment variable is set. ([#3390](https://github.com/opentofu/opentofu/pull/3390))
* The `issensitive` function now returns an unknown result when its argument is unknown, because a sensitive unknown value can potentially become non-sensitive once more information is available. ([#3008](https://github.com/opentofu/opentofu/pull/3008))
* Provider references like `null.some_alias[each.key]` in `.tf.json` files are now accepted in the same way as in native syntax files. ([#2915](https://github.com/opentofu/opentofu/issues/2915))
* Fixed "slice bounds out of range" crash when processing multiple deprecated values inside a complex object. ([#3105](https://github.com/opentofu/opentofu/pull/3105))
* Fixed crash when a provisioner `connection` block specifies a plain public key in the `certificate` argument, instead of an SSH certificate. ([#3393](https://github.com/opentofu/opentofu/pull/3393))
* OpenTofu will no longer produce spurious "update" diffs after applying a change that included a sensitive value decided only during the apply phase. ([#3388](https://github.com/opentofu/opentofu/pull/3388))
* The `import` block now correctly validates the `id` property. ([#2416](https://github.com/opentofu/opentofu/issues/2416))
* `tofu import` now correctly checks when its second argument refers to an undeclared instance of the target resource. ([#3106](https://github.com/opentofu/opentofu/pull/3106))
* The `tofu.rc` CLI configuration file now properly takes precedence over `terraform.rc` on Windows. ([#2891](https://github.com/opentofu/opentofu/pull/2891))
* Input variable validation rules no longer cause misbehavior when planning in destroy mode, such as with `tofu destroy`. ([#3131](https://github.com/opentofu/opentofu/pull/3131))
* Mock values generated for `tofu test` now follow the provider schema more closely. ([#3069](https://github.com/opentofu/opentofu/pull/3069))
* `tofu test` no longer crashes when working with a module that declares one or more deprecated output values. ([#3249](https://github.com/opentofu/opentofu/pull/3249))
* The `remote-exec` and `file` provisioners now reject SSH certificates whose signature key is a certificate key, as required by the current SSH Certificate Format specification draft. ([#3180](https://github.com/opentofu/opentofu/pull/3180))
* The `TF_CLI_ARGS` environment variable and all of its subcommand-specific variants now follow typical shell parsing rules more closely when parsing the environment variable values into a sequence of arguments. In particular, pairs of quotes with nothing between them are now understood as zero-length arguments rather than being completely ignored as before. ([#3354](https://github.com/opentofu/opentofu/pull/3354))
* `for_each` inside `dynamic` blocks can now call provider-defined functions. ([#3429](https://github.com/opentofu/opentofu/issues/3429))
>>>>>>> c0b3d3d3

## Previous Releases

For information on prior major and minor releases, refer to their changelogs:

- [v1.11](https://github.com/opentofu/opentofu/blob/v1.11/CHANGELOG.md)
- [v1.10](https://github.com/opentofu/opentofu/blob/v1.10/CHANGELOG.md)
- [v1.9](https://github.com/opentofu/opentofu/blob/v1.9/CHANGELOG.md)
- [v1.8](https://github.com/opentofu/opentofu/blob/v1.8/CHANGELOG.md)
- [v1.7](https://github.com/opentofu/opentofu/blob/v1.7/CHANGELOG.md)
- [v1.6](https://github.com/opentofu/opentofu/blob/v1.6/CHANGELOG.md)<|MERGE_RESOLUTION|>--- conflicted
+++ resolved
@@ -1,6 +1,3 @@
-<<<<<<< HEAD
-## 1.12.0 (Unreleased)
-=======
 The v1.11.x release series is supported until **August 1 2026**.
 
 ## 1.11.3 (Unreleased)
@@ -45,30 +42,32 @@
     The initial form of this argument is nested inside a `lifecycle` block, rather than directly inside a resource or module declaration, to avoid conflicting with existing input variables or resource type arguments named `enabled`.
 
     For more information, refer to [the `enabled` meta-argument](https://opentofu.org/docs/main/language/meta-arguments/enabled/).
->>>>>>> c0b3d3d3
 
 UPGRADE NOTES:
 
-- On Unix systems OpenTofu now considers the `BROWSER` environment variable as a possible override for the default behavior for launching a web browser.
+* OpenTofu on macOS now requires macOS 12 Monterey or later.
+* The `azurerm` state storage backend no longer supports certain arguments:
+    * `endpoint` and the `ARM_ENDPOINT` environment variable are now deprecated and ignored.
+    * `msi_endpoint` and the `ARM_MSI_ENDPOINT` environment variable are now deprecated and ignored. Use the `MSI_ENDPOINT` environment variable instead.
+    * `environment` and `metadata_host` are now mutually-exclusive.
 
-    If you run OpenTofu in a context where an environment variable of that name is already set, it may cause OpenTofu to now open a web browser in a different way than previous versions would have. Unsetting that environment variable will restore the previous platform-specific behavior.
+    If you wish to adjust your existing backend configuration in an existing OpenTofu working directory, you can use `tofu init -reconfigure` to tell OpenTofu that it should ignore any previously-initialized backend settings and reinitialize from the current configuration. **Do not** use `-migrate-state` because these changes will not cause the state to be stored in a different location and so state migration is not required.
+* The `issensitive` function previously incorrectly returned known results when given unknown values, which has now been corrected to avoid confusing consistency check failures during the apply phase, as reported in [issue #2415](https://github.com/opentofu/opentofu/issues/2415).
+
+    If your module was previously assigning something derived from an `issensitive` result to a context where unknown values are not allowed during the planning phase, such as `count`/`for_each` arguments for resources or modules, this will now fail during the planning phase and so you will need to choose a new approach where either the `issensitive` argument is always known during the planning phase or where the sensitivity of an unknown value is not used as part of the decision.
+* Testing mocks previously only followed a subset of the rules defined in provider schemas. The generated mock values now follow the provider schema more closely to ensure that the results are valid.
+
+    If your test scenarios previously included invalid mocks or overrides that previous OpenTofu versions did not detect, you will need to fix those invalid configurations to ensure that your tests can continue to pass after upgrading.
+* When installing module packages from Amazon S3 buckets using [S3 source addresses](https://opentofu.org/docs/language/modules/sources/#s3-bucket), OpenTofu now uses the same methods for finding AWS credentials as the AWS CLI and SDKs instead of using its own custom credentials search sequence.
+
+    This might mean that OpenTofu v1.11.0 will choose AWS credentials from a different location than previous versions did, if your AWS authentication configuration describes credential sources that were not previously supported. Generally, OpenTofu should choose credentials in the same way that the AWS CLI would by default when accessing the same S3 object.
+* OpenTofu no longer accepts SHA-1 signatures in TLS handshakes, as recommended in [RFC 9155](https://www.rfc-editor.org/rfc/rfc9155.html).
+* OpenTofu's remote provisioners, when using SSH to connect to a remote server using certificate-based authentication, no longer accept a certificate key as the signature key for a certificate, as required by [draft-miller-ssh-cert-03 section 2.1.1](https://datatracker.ietf.org/doc/html/draft-miller-ssh-cert-03#section-2.1.1).
+
+    This may cause new failures if you are currently using an incorrectly-generated certificate, but does not affect correctly-generated certificates.
 
 ENHANCEMENTS:
 
-<<<<<<< HEAD
-- `prevent_destroy` arguments in the `lifecycle` block for managed resources can now use references to other symbols in the same module, such as to a module's input variables. ([#3474](https://github.com/opentofu/opentofu/issues/3474), [#3507](https://github.com/opentofu/opentofu/issues/3507))
-- New `lifecycle` meta-argument `destroy` for altering resource destruction behavior. When set to `false` OpenTofu will not retain resources when they are planned for destruction. ([#3409](https://github.com/opentofu/opentofu/pull/3409))
-- New `-suppress-forget-errors` flag for the `tofu destroy` command to suppress errors and exit with a zero status code when resources are forgotten during destroy operations. ([#3588](https://github.com/opentofu/opentofu/issues/3588))
-- OpenTofu now uses the `BROWSER` environment variable when launching a web browser on Unix platforms, as long as it's set to a single command that can accept a URL to open as its first and only argument. ([#3456](https://github.com/opentofu/opentofu/issues/3456))
-- Improve performance around provider checking and schema management. ([#2730](https://github.com/opentofu/opentofu/pull/2730))
-- `tofu init` now fetches providers and their metadata in parallel. Depending on provider size and network properties, this can reduce provider installation and checking time. ([#2729](https://github.com/opentofu/opentofu/pull/2729))
-
-BUG FIXES:
-
-- `for_each` inside `dynamic` blocks can now call provider-defined functions. ([#3429](https://github.com/opentofu/opentofu/issues/3429))
-- In the unlikely event that text included in a diagnostic message includes C0 control characters (e.g. terminal escape sequences), OpenTofu will now replace them with printable characters to avoid the risk of inadvertently changing terminal state when stdout or stderr is a terminal. ([#3479](https://github.com/opentofu/opentofu/issues/3479))
-- Fixed `length(module.foo)` returning 0 for module instances without outputs, even when `count` or `for_each` is set. ([#3067](https://github.com/opentofu/opentofu/issues/3067))
-=======
 * Ephemeral values, ephemeral resources, and write-only attributes are now supported. ([#2834](https://github.com/opentofu/opentofu/issues/2834))
 * Resources and modules now support an `enabled` meta-argument, in addition to `count` and `for_each`. ([#3247](https://github.com/opentofu/opentofu/issues/3247))
 * When defining the value of an input variable using the object constructor syntax `{ ... }`, OpenTofu now produces a warning if the object constructor includes an attribute name that isn't part of the target object type. ([#3292](https://github.com/opentofu/opentofu/pull/3292))
@@ -118,13 +117,11 @@
 * The `remote-exec` and `file` provisioners now reject SSH certificates whose signature key is a certificate key, as required by the current SSH Certificate Format specification draft. ([#3180](https://github.com/opentofu/opentofu/pull/3180))
 * The `TF_CLI_ARGS` environment variable and all of its subcommand-specific variants now follow typical shell parsing rules more closely when parsing the environment variable values into a sequence of arguments. In particular, pairs of quotes with nothing between them are now understood as zero-length arguments rather than being completely ignored as before. ([#3354](https://github.com/opentofu/opentofu/pull/3354))
 * `for_each` inside `dynamic` blocks can now call provider-defined functions. ([#3429](https://github.com/opentofu/opentofu/issues/3429))
->>>>>>> c0b3d3d3
 
 ## Previous Releases
 
 For information on prior major and minor releases, refer to their changelogs:
 
-- [v1.11](https://github.com/opentofu/opentofu/blob/v1.11/CHANGELOG.md)
 - [v1.10](https://github.com/opentofu/opentofu/blob/v1.10/CHANGELOG.md)
 - [v1.9](https://github.com/opentofu/opentofu/blob/v1.9/CHANGELOG.md)
 - [v1.8](https://github.com/opentofu/opentofu/blob/v1.8/CHANGELOG.md)
