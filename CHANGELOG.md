## 1.7.0 (Unreleased)

UPGRADE NOTES:
* Backend/S3: The default of `use_legacy_workflow` changed to `false` and is now deprecated. The S3 backend will follow the same behavior as AWS CLI and SDKs for credential search, preferring backend configuration over environment variables. To support the legacy credential search workflow, you can set this option as `true`. It'll be completely removed in a future minor version.

STATE ENCRYPTION
* We're introducing optional end-to-end encryption for state files.
* Available encryption methods as of now are:
  * AES GCM ([#1291](https://github.com/opentofu/opentofu/pull/1291))
* Available key providers:
  * Passphrase, via pbkdf2 ([#1310](https://github.com/opentofu/opentofu/pull/1310))
  * AWS KMS ([#1349](https://github.com/opentofu/opentofu/pull/1349))

NEW FEATURES:
* Add support for a `removed` block that allows users to remove resources or modules from the state without destroying them. ([#1158](https://github.com/opentofu/opentofu/pull/1158))

ENHANCEMENTS:
* Added support to use `.tfvars` files from tests folder. ([#1386](https://github.com/opentofu/opentofu/pull/1386))
* Added `templatestring` function that takes a string and renders it as a template using a supplied set of template variables. ([#1223](https://github.com/opentofu/opentofu/pull/1223))
* Added `base64gunzip` function that takes a base64 encoded gzip string and returns the decompressed data as a string. ([#800](https://github.com/opentofu/opentofu/issues/800))
* Added `cidrcontains` function that determines if an address belongs to a certain prefix. ([#366](https://github.com/opentofu/opentofu/issues/366))
* Added `urldecode` function that will decode a url-encoded string. ([#1234](https://github.com/opentofu/opentofu/issues/1234))
* Added `issensitive` function that returns whether or not a value is sensitive. ([#1370](https://github.com/opentofu/opentofu/issues/1370))
* Added `-concise` flag to omit the refreshing state logs when tofu plan is run. ([#1225](https://github.com/opentofu/opentofu/pull/1225))
* `nonsensitive` function no longer returns error when applied to values that are not sensitive ([#369](https://github.com/opentofu/opentofu/pull/369))
* Managing large local terraform.tfstate files is now much faster. ([#579](https://github.com/opentofu/opentofu/pull/579))
  * Previously, every call to state.Write() would also Persist to disk. This was not following the intended API and had longstanding TODOs in the code.
  * This change fixes the local state filesystem interface to function as the statemgr API describes.
  * A possible side effect is that a hard crash mid-apply will no longer have a in-progress state file to reference. This matches the other state managers.
* `tofu console` should work in Solaris and AIX as readline has been updated. ([#632](https://github.com/opentofu/opentofu/pull/632))
* Allow test run blocks to reference previous run block's module outputs ([#1129](https://github.com/opentofu/opentofu/pull/1129))
* Support the XDG Base Directory Specification ([#1200](https://github.com/opentofu/opentofu/pull/1200))
<<<<<<< HEAD
* Add -show-sensitive flag to enable viewing sensitive data in output ([$839])(https://github.com/opentofu/opentofu/issues/839)
=======
* Allow referencing the output from a test run in the local variables block of another run (tofu test). ([#1254](https://github.com/opentofu/opentofu/pull/1254))
* Allow for templatefile function recursion (up to 1024 call depth default). ([#1250](https://github.com/opentofu/opentofu/pull/1250))
* Dump state file when `tofu test` fails to clean up resources. ([#1243](https://github.com/opentofu/opentofu/pull/1243))
* Added aliases for `state list` (`state ls`), `state mv` (`state move`), and `state rm` (`state remove`) ([#1220](https://github.com/opentofu/opentofu/pull/1220))
>>>>>>> 08f9a740

BUG FIXES:
* Fix view hooks unit test flakiness by deterministically waiting for heartbeats to execute ([$1153](https://github.com/opentofu/opentofu/issues/1153))
* `tofu test` resources cleanup at the end of tests changed to use simple reverse run block order. ([#1043](https://github.com/opentofu/opentofu/pull/1043))
* Fix access to known references when using a import block for module resources ([#1105](https://github.com/opentofu/opentofu/pull/1105))
* Show resource plan even if it failed plan due to `prevent_destroy` ([#1060](https://github.com/opentofu/opentofu/pull/1060))
* `tofu login` now can be interrrupted with `Ctrl+C` shortcut. ([#1074](https://github.com/opentofu/opentofu/pull/1074))
* Don't check for version conflicts when doing a force-unlock ([#1123](https://github.com/opentofu/opentofu/pull/1123))
* Fix Global Schema Cache not working in provider acceptance tests ([#1054](https://github.com/opentofu/opentofu/pull/1054))
* Fix `tofu show` and `tofu state show` not working with state files referencing Terraform registry providers in some instances ([#1141](https://github.com/opentofu/opentofu/pull/1141))
* Improved stability on 32-bit architectures ([#1154](https://github.com/opentofu/opentofu/pull/1154))
* Don't show false update action when import resource with sensitive datasource([#1220](https://github.com/opentofu/opentofu/pull/1220))
* Fix panic when provisioner source and content are both null ([#1376](https://github.com/opentofu/opentofu/pull/1376))
* Fix large number will be truncated in plan ([#1382](https://github.com/opentofu/opentofu/pull/1382))

## Previous Releases

For information on prior major and minor releases, see their changelogs:

- [v1.6](https://github.com/opentofu/opentofu/blob/v1.6/CHANGELOG.md)<|MERGE_RESOLUTION|>--- conflicted
+++ resolved
@@ -30,14 +30,11 @@
 * `tofu console` should work in Solaris and AIX as readline has been updated. ([#632](https://github.com/opentofu/opentofu/pull/632))
 * Allow test run blocks to reference previous run block's module outputs ([#1129](https://github.com/opentofu/opentofu/pull/1129))
 * Support the XDG Base Directory Specification ([#1200](https://github.com/opentofu/opentofu/pull/1200))
-<<<<<<< HEAD
-* Add -show-sensitive flag to enable viewing sensitive data in output ([$839])(https://github.com/opentofu/opentofu/issues/839)
-=======
 * Allow referencing the output from a test run in the local variables block of another run (tofu test). ([#1254](https://github.com/opentofu/opentofu/pull/1254))
 * Allow for templatefile function recursion (up to 1024 call depth default). ([#1250](https://github.com/opentofu/opentofu/pull/1250))
 * Dump state file when `tofu test` fails to clean up resources. ([#1243](https://github.com/opentofu/opentofu/pull/1243))
 * Added aliases for `state list` (`state ls`), `state mv` (`state move`), and `state rm` (`state remove`) ([#1220](https://github.com/opentofu/opentofu/pull/1220))
->>>>>>> 08f9a740
+* Add -show-sensitive flag to enable viewing sensitive data in output ([$839])(https://github.com/opentofu/opentofu/issues/839)
 
 BUG FIXES:
 * Fix view hooks unit test flakiness by deterministically waiting for heartbeats to execute ([$1153](https://github.com/opentofu/opentofu/issues/1153))
