--- conflicted
+++ resolved
@@ -49,9 +49,7 @@
 - `pg` backend doesn't fail on workspace creation for parallel runs, when the database is shared across multiple projects. ([#2411](https://github.com/opentofu/opentofu/pull/2411))
 - Generating an OpenTofu configuration from an `import` block that is referencing a resource with nested attributes now works correctly, instead of giving an error that the nested computed attribute is required. ([#2372](https://github.com/opentofu/opentofu/issues/2372)) 
 - `base64gunzip` now doesn't expose sensitive values if it fails during the base64 decoding. ([#2503](https://github.com/opentofu/opentofu/pull/2503))
-<<<<<<< HEAD
-- Fix the issue with unexpected `create_before_destroy` (CBD) behavior, when CBD resource was depending on a non-CBD resource. ([#2508](https://github.com/opentofu/opentofu/pull/2508))
-=======
+- Fix the issue with unexpected `create_before_destroy` (CBD) behavior, when CBD resource was depending on a non-CBD resource. ([#2398](https://github.com/opentofu/opentofu/issues/2398))
 - Fix loading only the necessary encryption key providers and methods for better `terraform_remote_state` support. ([2551](https://github.com/opentofu/opentofu/issues/2551))
 - Better error messages when using `null` in invalid positions in the argument to the `transpose` function. ([#2553](https://github.com/opentofu/opentofu/pull/2553))
 - Provider GPG Expiration warnings no longer show when only one of the keys have expired. Only once all are expired or invalid. ([#2475](https://github.com/opentofu/opentofu/issues/2475))
@@ -59,7 +57,6 @@
 
 INTERNAL CHANGES:
 - `skip_s3_checksum=true` now blocks the [aws-sdk new default S3 integrity checks](https://github.com/aws/aws-sdk-go-v2/discussions/2960) ([#2596](https://github.com/opentofu/opentofu/pull/2596))
->>>>>>> da1c3926
 
 ## Previous Releases
 
