## 1.10.0 (Unreleased)

UPGRADE NOTES:

* On Linux, OpenTofu now requires kernel version 3.2 or later.
* On macOS, OpenTofu now requires macOS 11 Big Sur or later. We expect that the next minor release will require macOS 12 Monterey or later.
* Using the `ghcr.io/opentofu/opentofu` image as a base image for custom images is no longer supported. Refer to https://opentofu.org/docs/intro/install/docker/ for instructions on building your own image.
* OpenTofu 1.10 with `pg` backend must not be used in parallel with older versions. It may lead to unsafe state writes, when the database is shared across multiple projects.
* On Windows, OpenTofu now has a more conservative definition of "symlink" which is limited only true [symbolic links](https://learn.microsoft.com/en-us/windows/win32/fileio/symbolic-links), and does not include other [reparse point](https://learn.microsoft.com/en-us/windows/win32/fileio/reparse-points) types such as [junctions](https://learn.microsoft.com/en-us/windows/win32/fileio/hard-links-and-junctions#junctions).

    This change fixes a number of edge-cases that caused OpenTofu to interpret paths incorrectly in earlier versions, but may cause new failures if the path you use for the `TEMP` environment variable traverses through directory junctions. Replacing any directory junctions with directory symlinks (e.g. using [`mklink`](https://learn.microsoft.com/en-us/windows-server/administration/windows-commands/mklink) with the `/d` parameter instead of the `/j` parameter) should ensure correct treatment.

NEW FEATURES:

- Can now use OCI Registries as a new kind of provider mirror. ([#2540](https://github.com/opentofu/opentofu/issues/2540))
- Can now install module packages from OCI Registries using the new `oci:` source address scheme. ([#2540](https://github.com/opentofu/opentofu/issues/2540))
- New builtin provider functions added ([#2306](https://github.com/opentofu/opentofu/pull/2306)) :
    - `provider::terraform::decode_tfvars` - Decode a TFVars file content into an object.
    - `provider::terraform::encode_tfvars` - Encode an object into a string with the same format as a TFVars file.
    - `provider::terraform::encode_expr` - Encode an arbitrary expression into a string with valid OpenTofu syntax.
- Added support for S3 native locking ([#599](https://github.com/opentofu/opentofu/issues/599))
- Backend `pg` now allows the `table_name` and `index_name` to be specified. This enables a single database schema to support multiple backends via multiple tables. ([#2465](https://github.com/opentofu/opentofu/pull/2465))
- Module variables and outputs can now be marked as `deprecated` to indicate their removal in the future. ([#1005](https://github.com/opentofu/opentofu/issues/1005))
- OpenTelemetry tracing has been added to the `init` command for provider installation. Note: This feature is experimental and subject to change in the future. ([#2665](https://github.com/opentofu/opentofu/pull/2665))
- Global Provider Cache Locking is now supported ([#1878](https://github.com/opentofu/opentofu/pull/1878). As long as your filesystem supports file level locking, you can now run multiple instances of OpenTofu that use the same global provider file system cache without worrying about them clobbering each other.

ENHANCEMENTS:

* OpenTofu will now recommend using `-exclude` instead of `-target`, when possible, in the error messages about unknown values in `count` and `for_each` arguments, thereby providing a more definitive workaround. ([#2154](https://github.com/opentofu/opentofu/pull/2154))
* State encryption now supports using external programs as key providers. Additionally, the PBKDF2 key provider now supports chaining via the `chain` parameter. ([#2023](https://github.com/opentofu/opentofu/pull/2023))
* New planning options `-target-file` and `-exclude-file` allow specifying a list of resource instances to target or exclude in a separate file, to allow listing routinely-relevant target addresses in files under version control for easier reuse. ([#2620](https://github.com/opentofu/opentofu/pull/2620))
* Added count of forgotten resources to plan and apply outputs. ([#1956](https://github.com/opentofu/opentofu/issues/1956))
* The `element` function now accepts negative indices, which extends the existing "wrapping" model into the negative direction. In particular, choosing element `-1` selects the final element in the sequence. ([#2371](https://github.com/opentofu/opentofu/pull/2371))
* Remove restriction on test module sources now allowing all source types for modules during tests ([#2651]https://github.com/opentofu/opentofu/pull/2651)
* `moved` now supports moving between different types ([#2370](https://github.com/opentofu/opentofu/pull/2370))
* `moved` block can now be used to migrate from the `null_resource` to the `terraform_data` resource. ([#2481](https://github.com/opentofu/opentofu/pull/2481))
* Warn on implicit references of providers without a `required_providers` entry. ([#2084](https://github.com/opentofu/opentofu/issues/2084))
* The test `run` outputs can now be used in the test `provider` blocks defined in test files. ([#2543](https://github.com/opentofu/opentofu/pull/2543))
* Provider instance keys now automatically converted to string ([#2378](https://github.com/opentofu/opentofu/issues/2378))
* Remove progress messages from commands using -concise argument ([#2549](https://github.com/opentofu/opentofu/issues/2549))
* Upgrade aws-sdk version to include `mx-central-1` region. ([#2596](https://github.com/opentofu/opentofu/pull/2596))
* When installing a provider from a source that offers a `.zip` archive of a provider package but that cannot also offer a signed set of official checksums for the provider, OpenTofu will now include its locally-verified zip archive checksum (`zh:` scheme) in the dependency lock file in addition to the package contents checksum (`h1:` checksum) previously recorded. This makes it more likely that a future reinstall of the same package from a different source will be verified successfully. ([#2656](https://github.com/opentofu/opentofu/pull/2656))
<<<<<<< HEAD
* Module version constraints now support `null` values, which are treated as if no version was specified. ([#2660](https://github.com/opentofu/opentofu/pull/2660))
=======
* The `tofu show` command now supports a new explicit and extensible usage style, with `-state` and `-plan=PLANFILE` options. The old style with zero or one positional arguments is still supported for backward-compatibility. ([#2699](https://github.com/opentofu/opentofu/pull/2699))
* `removed` now supports `lifecycle` and `provisioner` configuration. ([#2556](https://github.com/opentofu/opentofu/issues/2556))
* "force-unlock" option is now supported by the HTTP backend. ([#2381](https://github.com/opentofu/opentofu/pull/2381))
>>>>>>> e84d9e10

BUG FIXES:

- Fixed an issue where an invalid provider name in the `provider_meta` block would crash OpenTofu rather than report an error ([#2347](https://github.com/opentofu/opentofu/pull/2347))
- When assigning an empty map to a variable that is declared as a map of an object type with at least one optional attribute, OpenTofu will no longer create a subtly-broken value. ([#2371](https://github.com/opentofu/opentofu/pull/2371))
- The `format` and `formatlist` functions can now accept `null` as one of the arguments without causing problems during the apply phase. Previously these functions would incorrectly return an unknown value when given `null` and so could cause a failure during the apply phase where no unknown values are allowed. ([#2371](https://github.com/opentofu/opentofu/pull/2371))
- Provider used in import is correctly identified. ([#2336](https://github.com/opentofu/opentofu/pull/2336))
- `plantimestamp()` now returns unknown value during validation ([#2397](https://github.com/opentofu/opentofu/issues/2397))
- Syntax error in the `required_providers` block does not panic anymore, but yields "syntax error" ([2344](https://github.com/opentofu/opentofu/issues/2344))
- Changing Go version to 1.22.11 in order to fix [CVE-2024-45336](https://cve.mitre.org/cgi-bin/cvename.cgi?name=CVE-2024-45336) and [CVE-2024-45341](https://cve.mitre.org/cgi-bin/cvename.cgi?name=CVE-2024-45341) ([#2438](https://github.com/opentofu/opentofu/pull/2438))
- Fix the error message when default value of a complex variable is containing a wrong type ([2394](https://github.com/opentofu/opentofu/issues/2394))
- Fix the way OpenTofu downloads a module that is sourced from a GitHub branch containing slashes in the name. ([2396](https://github.com/opentofu/opentofu/issues/2396))
- `pg` backend doesn't fail on workspace creation for parallel runs, when the database is shared across multiple projects. ([#2411](https://github.com/opentofu/opentofu/pull/2411))
- Generating an OpenTofu configuration from an `import` block that is referencing a resource with nested attributes now works correctly, instead of giving an error that the nested computed attribute is required. ([#2372](https://github.com/opentofu/opentofu/issues/2372))
- `base64gunzip` now doesn't expose sensitive values if it fails during the base64 decoding. ([#2503](https://github.com/opentofu/opentofu/pull/2503))
- Fix the issue with unexpected `create_before_destroy` (CBD) behavior, when CBD resource was depending on a non-CBD resource. ([#2398](https://github.com/opentofu/opentofu/issues/2398))
- Fix loading only the necessary encryption key providers and methods for better `terraform_remote_state` support. ([2551](https://github.com/opentofu/opentofu/issues/2551))
- Better error messages when using `null` in invalid positions in the argument to the `transpose` function. ([#2553](https://github.com/opentofu/opentofu/pull/2553))
- Provider GPG Expiration warnings no longer show when only one of the keys have expired. Only once all are expired or invalid. ([#2475](https://github.com/opentofu/opentofu/issues/2475))
- The "oss" backend, for state storage in Alibaba Cloud OSS, now fully supports all of the typical environment variables for HTTP/HTTPS proxy configuration. Previously it supported configuring a proxy using variables like `HTTPS_PROXY`, but did not support per-origin opt-out using the `NO_PROXY` environment variable. ([#2675](https://github.com/opentofu/opentofu/pull/2675))
- `AzureRM` backend now supports pagination when retrieving workspaces. `timeout_seconds` backend configuration is also used in these operations. ([#2720](https://github.com/opentofu/opentofu/pull/2720))

INTERNAL CHANGES:
- `skip_s3_checksum=true` now blocks the [aws-sdk new default S3 integrity checks](https://github.com/aws/aws-sdk-go-v2/discussions/2960) ([#2596](https://github.com/opentofu/opentofu/pull/2596))

## Previous Releases

For information on prior major and minor releases, see their changelogs:

- [v1.9](https://github.com/opentofu/opentofu/blob/v1.9/CHANGELOG.md)
- [v1.8](https://github.com/opentofu/opentofu/blob/v1.8/CHANGELOG.md)
- [v1.7](https://github.com/opentofu/opentofu/blob/v1.7/CHANGELOG.md)
- [v1.6](https://github.com/opentofu/opentofu/blob/v1.6/CHANGELOG.md)<|MERGE_RESOLUTION|>--- conflicted
+++ resolved
@@ -40,13 +40,10 @@
 * Remove progress messages from commands using -concise argument ([#2549](https://github.com/opentofu/opentofu/issues/2549))
 * Upgrade aws-sdk version to include `mx-central-1` region. ([#2596](https://github.com/opentofu/opentofu/pull/2596))
 * When installing a provider from a source that offers a `.zip` archive of a provider package but that cannot also offer a signed set of official checksums for the provider, OpenTofu will now include its locally-verified zip archive checksum (`zh:` scheme) in the dependency lock file in addition to the package contents checksum (`h1:` checksum) previously recorded. This makes it more likely that a future reinstall of the same package from a different source will be verified successfully. ([#2656](https://github.com/opentofu/opentofu/pull/2656))
-<<<<<<< HEAD
-* Module version constraints now support `null` values, which are treated as if no version was specified. ([#2660](https://github.com/opentofu/opentofu/pull/2660))
-=======
 * The `tofu show` command now supports a new explicit and extensible usage style, with `-state` and `-plan=PLANFILE` options. The old style with zero or one positional arguments is still supported for backward-compatibility. ([#2699](https://github.com/opentofu/opentofu/pull/2699))
 * `removed` now supports `lifecycle` and `provisioner` configuration. ([#2556](https://github.com/opentofu/opentofu/issues/2556))
 * "force-unlock" option is now supported by the HTTP backend. ([#2381](https://github.com/opentofu/opentofu/pull/2381))
->>>>>>> e84d9e10
+* Module version constraints now support `null` values, which are treated as if no version was specified. ([#2660](https://github.com/opentofu/opentofu/pull/2660))
 
 BUG FIXES:
 
