## 1.11.0 (Unreleased)

UPGRADE NOTES:

* The `issensitive` function previously incorrectly returned known results when given unknown values, which has now been corrected to avoid confusing consistency check failures during the apply phase, as reported in [issue #2415](https://github.com/opentofu/opentofu/issues/2415).

    If your module was previously assigning something derived from an `issensitive` result to a context where unknown values are not allowed during the planning phase, such as `count`/`for_each` arguments for resources or modules, this will now fail during the planning phase and so you will need to choose a new approach where either the `issensitive` argument is always known during the planning phase or where the sensitivity of an unknown value is not used as part of the decision.

ENHANCEMENTS:

* OpenTofu will now suggest using `-exclude` if a provider reports that it cannot create a plan for a particular resource instance due to values that won't be known until the apply phase. ([#2643](https://github.com/opentofu/opentofu/pull/2643))
* `tofu validate` now supports running in a module that contains provider configuration_aliases. ([#2905](https://github.com/opentofu/opentofu/pull/2905))
* `tofu show` now supports `-config` and `-module=DIR` options, to be used in conjunction with `-json` to produce a machine-readable summary of either the whole configuration or a single module without first creating a plan. ([#2820](https://github.com/opentofu/opentofu/pull/2820), [#3003](https://github.com/opentofu/opentofu/pull/3003))
* [The JSON representation of configuration](https://opentofu.org/docs/internals/json-format/#configuration-representation) returned by `tofu show` in `-json` mode now includes type constraint information for input variables and whether each input variable is required, in addition to the existing properties related to input variables. ([#3013](https://github.com/opentofu/opentofu/pull/3013))
* Multiline string updates in arrays are now diffed line-by-line, rather than as a single element, making it easier to see changes in the plan output. ([#3030](https://github.com/opentofu/opentofu/pull/3030))
* Add full support for -var, -var-file, and TF_VARS during `tofu apply` to support plan encryption ([#1998](https://github.com/opentofu/opentofu/pull/1998))
* The S3 state backend now supports arguments to specify tags of the state and lock files. [#3038](https://github.com/opentofu/opentofu/pull/3038)
* Upgrade go from 1.24.4 to 1.24.6 to fix [GO-2025-3849](https://pkg.go.dev/vuln/GO-2025-3849) ([3127](https://github.com/opentofu/opentofu/pull/3127))
<<<<<<< HEAD
* Upgrade github.com/openbao/openbao/api/v2 from 2.1.0 to 2.3.0 to fix [GO-2025-3783](https://pkg.go.dev/vuln/GO-2025-3783) ([3134](https://github.com/opentofu/opentofu/pull/3134))
  * The upgrade is necessary to silence the security scanner and does not affect the actual state encryption provided by OpenBao.
=======
* Improved error messages when a submodule is not found in a module ([#3144]https://github.com/opentofu/opentofu/pull/3144)
* Add support for the `for_each` attribute in the `mock_provider` block. ([#3087](https://github.com/opentofu/opentofu/pull/3087))

>>>>>>> 864b8ed8

BUG FIXES:

* The `tofu.rc` configuration file now properly takes precedence over `terraform.rc` on Windows ([#2891](https://github.com/opentofu/opentofu/pull/2891))
* S3 backend now correctly sends the `x-amz-server-side-encryption` header for the lockfile ([#2870](https://github.com/opentofu/opentofu/issues/2970))
* The `import` block now correctly validates the `id` property. ([#2416](https://github.com/opentofu/opentofu/issues/2416)
* Allow function calls in test variable blocks ([#2947](https://github.com/opentofu/opentofu/pull/2947))
* The `issensitive` function now returns an unknown result when its argument is unknown, since a sensitive unknown value can potentially become non-sensitive once more information is available. ([#3008](https://github.com/opentofu/opentofu/pull/3008))
* Provider references like "null.some_alias[each.key]" in .tf.json files are now correctly parsed ([#2915](https://github.com/opentofu/opentofu/issues/2915))
* Fixed crash when processing multiple deprecated marks on a complex object ([#3105](https://github.com/opentofu/opentofu/pull/3105))
* Variables with validation no longer interfere with the destroy process ([#3131](https://github.com/opentofu/opentofu/pull/3131))

## Previous Releases

For information on prior major and minor releases, refer to their changelogs:

- [v1.10](https://github.com/opentofu/opentofu/blob/v1.10/CHANGELOG.md)
- [v1.9](https://github.com/opentofu/opentofu/blob/v1.9/CHANGELOG.md)
- [v1.8](https://github.com/opentofu/opentofu/blob/v1.8/CHANGELOG.md)
- [v1.7](https://github.com/opentofu/opentofu/blob/v1.7/CHANGELOG.md)
- [v1.6](https://github.com/opentofu/opentofu/blob/v1.6/CHANGELOG.md)<|MERGE_RESOLUTION|>--- conflicted
+++ resolved
@@ -16,14 +16,10 @@
 * Add full support for -var, -var-file, and TF_VARS during `tofu apply` to support plan encryption ([#1998](https://github.com/opentofu/opentofu/pull/1998))
 * The S3 state backend now supports arguments to specify tags of the state and lock files. [#3038](https://github.com/opentofu/opentofu/pull/3038)
 * Upgrade go from 1.24.4 to 1.24.6 to fix [GO-2025-3849](https://pkg.go.dev/vuln/GO-2025-3849) ([3127](https://github.com/opentofu/opentofu/pull/3127))
-<<<<<<< HEAD
+* Improved error messages when a submodule is not found in a module ([#3144]https://github.com/opentofu/opentofu/pull/3144)
+* Add support for the `for_each` attribute in the `mock_provider` block. ([#3087](https://github.com/opentofu/opentofu/pull/3087))
 * Upgrade github.com/openbao/openbao/api/v2 from 2.1.0 to 2.3.0 to fix [GO-2025-3783](https://pkg.go.dev/vuln/GO-2025-3783) ([3134](https://github.com/opentofu/opentofu/pull/3134))
   * The upgrade is necessary to silence the security scanner and does not affect the actual state encryption provided by OpenBao.
-=======
-* Improved error messages when a submodule is not found in a module ([#3144]https://github.com/opentofu/opentofu/pull/3144)
-* Add support for the `for_each` attribute in the `mock_provider` block. ([#3087](https://github.com/opentofu/opentofu/pull/3087))
-
->>>>>>> 864b8ed8
 
 BUG FIXES:
 
