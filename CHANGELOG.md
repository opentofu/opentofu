## 1.10.0 (Unreleased)

UPGRADE NOTES:

* Using the `ghcr.io/opentofu/opentofu` image as a base image for custom images is no longer supported. Please see https://opentofu.org/docs/intro/install/docker/ for instructions on building your own image.
* OpenTofu 1.10 with `pg` backend must not be used in parallel with older versions. It may lead to unsafe state writes, when the database is shared across multiple projects.

NEW FEATURES:

- New builtin provider functions added ([#2306](https://github.com/opentofu/opentofu/pull/2306)) :
    - `provider::terraform::decode_tfvars` - Decode a TFVars file content into an object.
    - `provider::terraform::encode_tfvars` - Encode an object into a string with the same format as a TFVars file.
    - `provider::terraform::encode_expr` - Encode an arbitrary expression into a string with valid OpenTofu syntax.

ENHANCEMENTS:
* OpenTofu will now recommend using `-exclude` instead of `-target`, when possible, in the error messages about unknown values in `count` and `for_each` arguments, thereby providing a more definitive workaround. ([#2154](https://github.com/opentofu/opentofu/pull/2154))
* State encryption now supports using external programs as key providers. Additionally, the PBKDF2 key provider now supports chaining via the `chain` parameter. ([#2023](https://github.com/opentofu/opentofu/pull/2023))
<<<<<<< HEAD
* Added count of forgotten resources to plan and apply outputs. ([#1956](https://github.com/opentofu/opentofu/issues/1956))
=======
* The `element` function now accepts negative indices, which extends the existing "wrapping" model into the negative direction. In particular, choosing element `-1` selects the final element in the sequence. ([#2371](https://github.com/opentofu/opentofu/pull/2371))
* `moved` now supports moving between different types ([#2370](https://github.com/opentofu/opentofu/pull/2370))
* `moved` block can now be used to migrate from the `null_resource` to the `terraform_data` resource. ([#2481](https://github.com/opentofu/opentofu/pull/2481))
* Warn on implicit references of providers without a `required_providers` entry. ([#2084](https://github.com/opentofu/opentofu/issues/2084))
>>>>>>> 23a26b0e

BUG FIXES:

- Fixed an issue where an invalid provider name in the `provider_meta` block would crash OpenTofu rather than report an error ([#2347](https://github.com/opentofu/opentofu/pull/2347))
- When assigning an empty map to a variable that is declared as a map of an object type with at least one optional attribute, OpenTofu will no longer create a subtly-broken value. ([#2371](https://github.com/opentofu/opentofu/pull/2371))
- The `format` and `formatlist` functions can now accept `null` as one of the arguments without causing problems during the apply phase. Previously these functions would incorrectly return an unknown value when given `null` and so could cause a failure during the apply phase where no unknown values are allowed. ([#2371](https://github.com/opentofu/opentofu/pull/2371))
- Provider used in import is correctly identified. ([#2336](https://github.com/opentofu/opentofu/pull/2336))
- `plantimestamp()` now returns unknown value during validation ([#2397](https://github.com/opentofu/opentofu/issues/2397))
- Syntax error in the `required_providers` block does not panic anymore, but yields "syntax error" ([2344](https://github.com/opentofu/opentofu/issues/2344))
- Changing Go version to 1.22.11 in order to fix [CVE-2024-45336](https://cve.mitre.org/cgi-bin/cvename.cgi?name=CVE-2024-45336) and [CVE-2024-45341](https://cve.mitre.org/cgi-bin/cvename.cgi?name=CVE-2024-45341) ([#2438](https://github.com/opentofu/opentofu/pull/2438))
- Fix the error message when default value of a complex variable is containing a wrong type ([2394](https://github.com/opentofu/opentofu/issues/2394))
- Fix the way OpenTofu downloads a module that is sourced from a GitHub branch containing slashes in the name. ([2396](https://github.com/opentofu/opentofu/issues/2396))
- `pg` backend doesn't fail on workspace creation for paralel runs, when the database is shared across multiple projects. ([#2411](https://github.com/opentofu/opentofu/pull/2411))
- Generating an OpenTofu configuration from an `import` block that is referencing a resource with nested attributes now works correctly, instead of giving an error that the nested computed attribute is required. ([#2372](https://github.com/opentofu/opentofu/issues/2372)) 
- `base64gunzip` now doesn't expose sensitive values if it fails during the base64 decoding. ([#2503](https://github.com/opentofu/opentofu/pull/2503))

## Previous Releases

For information on prior major and minor releases, see their changelogs:

- [v1.9](https://github.com/opentofu/opentofu/blob/v1.9/CHANGELOG.md)
- [v1.8](https://github.com/opentofu/opentofu/blob/v1.8/CHANGELOG.md)
- [v1.7](https://github.com/opentofu/opentofu/blob/v1.7/CHANGELOG.md)
- [v1.6](https://github.com/opentofu/opentofu/blob/v1.6/CHANGELOG.md)<|MERGE_RESOLUTION|>--- conflicted
+++ resolved
@@ -15,14 +15,11 @@
 ENHANCEMENTS:
 * OpenTofu will now recommend using `-exclude` instead of `-target`, when possible, in the error messages about unknown values in `count` and `for_each` arguments, thereby providing a more definitive workaround. ([#2154](https://github.com/opentofu/opentofu/pull/2154))
 * State encryption now supports using external programs as key providers. Additionally, the PBKDF2 key provider now supports chaining via the `chain` parameter. ([#2023](https://github.com/opentofu/opentofu/pull/2023))
-<<<<<<< HEAD
 * Added count of forgotten resources to plan and apply outputs. ([#1956](https://github.com/opentofu/opentofu/issues/1956))
-=======
 * The `element` function now accepts negative indices, which extends the existing "wrapping" model into the negative direction. In particular, choosing element `-1` selects the final element in the sequence. ([#2371](https://github.com/opentofu/opentofu/pull/2371))
 * `moved` now supports moving between different types ([#2370](https://github.com/opentofu/opentofu/pull/2370))
 * `moved` block can now be used to migrate from the `null_resource` to the `terraform_data` resource. ([#2481](https://github.com/opentofu/opentofu/pull/2481))
 * Warn on implicit references of providers without a `required_providers` entry. ([#2084](https://github.com/opentofu/opentofu/issues/2084))
->>>>>>> 23a26b0e
 
 BUG FIXES:
 
