--- conflicted
+++ resolved
@@ -7,25 +7,7 @@
 ENHANCEMENTS:
 
 BUG FIXES:
-<<<<<<< HEAD
-* Fix view hooks unit test flakiness by deterministically waiting for heartbeats to execute ([$1153](https://github.com/opentofu/opentofu/issues/1153))
-* `tofu test` resources cleanup at the end of tests changed to use simple reverse run block order. ([#1043](https://github.com/opentofu/opentofu/pull/1043))
-* Fix access to known references when using a import block for module resources ([#1105](https://github.com/opentofu/opentofu/pull/1105))
-* Show resource plan even if it failed plan due to `prevent_destroy` ([#1060](https://github.com/opentofu/opentofu/pull/1060))
-* `tofu login` now can be interrupted with `Ctrl+C` shortcut. ([#1074](https://github.com/opentofu/opentofu/pull/1074))
-* Don't check for version conflicts when doing a force-unlock ([#1123](https://github.com/opentofu/opentofu/pull/1123))
-* Fix Global Schema Cache not working in provider acceptance tests ([#1054](https://github.com/opentofu/opentofu/pull/1054))
-* Fix `tofu show` and `tofu state show` not working with state files referencing Terraform registry providers in some instances ([#1141](https://github.com/opentofu/opentofu/pull/1141))
-* Improved stability on 32-bit architectures ([#1154](https://github.com/opentofu/opentofu/pull/1154))
-* Don't show false update action when import resource with sensitive datasource([#1220](https://github.com/opentofu/opentofu/pull/1220))
-* Fix panic when provisioner source and content are both null ([#1376](https://github.com/opentofu/opentofu/pull/1376))
-* Fix large number will be truncated in plan ([#1382](https://github.com/opentofu/opentofu/pull/1382))
-* S3 backend no longer requires to have permissions to use the default `env:` workspace prefix ([#1445](https://github.com/opentofu/opentofu/pull/1445))
-* Fixed a crash when using a conditional with Twingate resource ([#1446](https://github.com/opentofu/opentofu/pull/1446))
-* Added support for user-defined headers when configuring the HTTP backend ([#1427](https://github.com/opentofu/opentofu/pull/1487))
 * Added a check in the `tofu test` to validate that the names of test run blocks do not contain spaces. ([#1489](https://github.com/opentofu/opentofu/pull/1489))
-=======
->>>>>>> 34eac2e2
 
 ## Previous Releases
 
