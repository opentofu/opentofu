<!--

** Thank you for your contribution! Please read this carefully! **

Please make sure you go through the checklist below. If your PR does not meet all requirements, please file it
as a draft PR. Core team members will only review your PR once it meets all the requirements below (unless your
change is something as trivial as a typo fix).

-->

<!-- If your PR resolves an issue, please add it here. -->
Resolves # 

## Target Release

1.7.0

## Checklist

<!-- This checklist is mandatory for all PRs: -->

- [ ] I have read the [contribution guide](https://github.com/opentofu/opentofu/blob/main/CONTRIBUTING.md).
- [ ] I have not used an AI coding assistant to create this PR.
- [ ] I have marked any code I have not written myself (including modified code, e.g. copied from other places and then modified) with a comment indicating where it came from. 

### Go checklist

<-- If your PR contains Go code, please make sure you check off all items on this list: --> 

- [ ] I have run golangci-lint on my change and receive no errors relevant to my code.
- [ ] I have run existing tests to ensure my code doesn't break anything.
- [ ] I have added tests for all relevant use cases of my code, and those tests are passing.
- [ ] I have only exported functions, variables and structs that should be used from other packages.
- [ ] I have added meaningful comments to all exported functions, variables, and structs.

### Website/documentation checklist

<!-- If you have changed the website, please follow this checklist: -->

<<<<<<< HEAD
- [ ] I have locally started the website as [described here](https://github.com/opentofu/opentofu/blob/main/website/README.md) and checked my changes.
=======
1.8.0
>>>>>>> b7098f50
<|MERGE_RESOLUTION|>--- conflicted
+++ resolved
@@ -13,7 +13,7 @@
 
 ## Target Release
 
-1.7.0
+1.8.0
 
 ## Checklist
 
@@ -37,8 +37,4 @@
 
 <!-- If you have changed the website, please follow this checklist: -->
 
-<<<<<<< HEAD
-- [ ] I have locally started the website as [described here](https://github.com/opentofu/opentofu/blob/main/website/README.md) and checked my changes.
-=======
-1.8.0
->>>>>>> b7098f50
+- [ ] I have locally started the website as [described here](https://github.com/opentofu/opentofu/blob/main/website/README.md) and checked my changes.