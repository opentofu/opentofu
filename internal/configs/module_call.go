--- conflicted
+++ resolved
@@ -295,29 +295,6 @@
 	InParentMapping *ProviderConfigRefMapping
 }
 
-<<<<<<< HEAD
-//func (c *PassedProviderConfig) InParent(k addrs.InstanceKey) *ProviderConfigRef {
-//	if c.InParentMapping == nil {
-//		return nil
-//	}
-//
-//	inParent := &ProviderConfigRef{
-//		Name:         c.InParentMapping.Name,
-//		NameRange:    c.InParentMapping.NameRange,
-//		providerType: c.InParentMapping.providerType,
-//	}
-//
-//	alias, ok := c.InParentMapping.Aliases[k]
-//	if !ok {
-//		return inParent
-//	}
-//
-//	inParent.Alias = alias
-//	inParent.AliasRange = c.InParentMapping.AliasRange
-//
-//	return inParent
-//}
-=======
 // TODO/Oleksandr: get rid of this function and make a proper call via InParent
 func (c *PassedProviderConfig) InParentTODO() *ProviderConfigRef {
 	return c.InParent(addrs.NoKey)
@@ -344,7 +321,6 @@
 
 	return inParent
 }
->>>>>>> 33909b87
 
 func decodePassedProviderConfigs(attr *hcl.Attribute) ([]PassedProviderConfig, hcl.Diagnostics) {
 	var diags hcl.Diagnostics
@@ -376,20 +352,9 @@
 		rng := hcl.RangeBetween(pair.Key.Range(), pair.Value.Range())
 		seen[matchKey] = rng
 
-		// TODO Ronny: pass multiple providers instead of a single one
-		tempInParentMapping := &ProviderConfigRefMapping{
-			Name:       value.Name,
-			NameRange:  value.NameRange,
-			Aliases:    map[addrs.InstanceKey]string{addrs.NoKey: value.Alias},
-			AliasRange: value.AliasRange,
-		}
 		providers = append(providers, PassedProviderConfig{
 			InChild:         key,
-<<<<<<< HEAD
-			InParentMapping: tempInParentMapping,
-=======
 			InParentMapping: NewProviderConfigMappingFromRef(value),
->>>>>>> 33909b87
 		})
 	}
 	return providers, diags
