--- conflicted
+++ resolved
@@ -747,11 +747,40 @@
 
 	var diags hcl.Diagnostics
 
-<<<<<<< HEAD
-	// There is no for each so we just put alias under NoKey.
-	if forEach == nil {
-		// TODO/Oleksandr: use static eval for alias expr?
-		aliasVal, aliasDiags := m.Alias.Value(nil)
+	refs, refDiags := lang.ReferencesInExpr(addrs.ParseRef, m.Alias)
+	diags = diags.Extend(refDiags.ToHCL())
+	if refDiags.HasErrors() {
+		return diags
+	}
+
+	var hasEachRefInAlias bool
+	var staticAliasRefs []*addrs.Reference
+
+	for _, ref := range refs {
+		if _, ok := ref.Subject.(addrs.ForEachAttr); ok {
+			hasEachRefInAlias = true
+		} else {
+			staticAliasRefs = append(staticAliasRefs, ref)
+		}
+	}
+
+	aliasStaticID := StaticIdentifier{
+		Module:    eval.call.addr,
+		Subject:   "alias",
+		DeclRange: m.Alias.Range(),
+	}
+
+	// We don't want to evaluate `each` via static evaluator. It will be handled by
+	// additional child evaluation context with each.key and each.value as variables.
+	aliasEvalCtx, evalCtxDiags := eval.EvalContext(aliasStaticID, staticAliasRefs)
+	diags = diags.Extend(evalCtxDiags)
+	if evalCtxDiags.HasErrors() {
+		return diags
+	}
+
+	// There is no for each referenced so we just put alias under NoKey.
+	if !hasEachRefInAlias {
+		aliasVal, aliasDiags := m.Alias.Value(aliasEvalCtx)
 		diags = diags.Extend(aliasDiags)
 		if aliasDiags.HasErrors() {
 			return diags
@@ -771,58 +800,48 @@
 			addrs.NoKey: aliasVal.AsString(),
 		}
 
-		return nil
+		return diags
+	}
+
+	if forEach == nil {
+		// TODO/Oleksandr: add friendly error
+		return diags.Append(&hcl.Diagnostic{
+			Severity: hcl.DiagError,
+			Summary:  "Alias references each with no for_each",
+			Detail:   "",
+			Subject:  m.Alias.Range().Ptr(),
+		})
 	}
 
 	// TODO/Oleksandr: Is static identifier valid if we evaluate for_each for alias?
-	instances, instancesDiags := eval.Evaluate(forEach, StaticIdentifier{
-		Module:    eval.call.addr,
-		Subject:   "alias",
-		DeclRange: m.Alias.Range(),
-	})
+	instances, instancesDiags := eval.Evaluate(forEach, aliasStaticID)
 	diags = diags.Extend(instancesDiags)
 	if instancesDiags.HasErrors() {
 		return diags
 	}
 
-=======
-	refs, refDiags := lang.ReferencesInExpr(addrs.ParseRef, m.Alias)
-	diags = diags.Extend(refDiags.ToHCL())
-	if refDiags.HasErrors() {
-		return diags
-	}
-
-	var hasEachRefInAlias bool
-	var staticAliasRefs []*addrs.Reference
-
-	for _, ref := range refs {
-		if _, ok := ref.Subject.(addrs.ForEachAttr); ok {
-			hasEachRefInAlias = true
-		} else {
-			staticAliasRefs = append(staticAliasRefs, ref)
-		}
-	}
-
-	aliasStaticID := StaticIdentifier{
-		Module:    eval.call.addr,
-		Subject:   "alias",
-		DeclRange: m.Alias.Range(),
-	}
-
-	// We don't want to evaluate `each` via static evaluator. It will be handled by
-	// additional child evaluation context with each.key and each.value as variables.
-	aliasEvalCtx, evalCtxDiags := eval.EvalContext(aliasStaticID, staticAliasRefs)
-	diags = diags.Extend(evalCtxDiags)
-	if evalCtxDiags.HasErrors() {
-		return diags
-	}
-
-	// There is no for each referenced so we just put alias under NoKey.
-	if !hasEachRefInAlias {
-		aliasVal, aliasDiags := m.Alias.Value(aliasEvalCtx)
+	if !instances.CanIterateElements() {
+		panic("decodeStaticAlias must be called with for each expression: wrong expression?")
+	}
+
+	aliases := make(map[addrs.InstanceKey]string)
+
+	instanceIter := instances.ElementIterator()
+	for instanceIter.Next() {
+		k, v := instanceIter.Element()
+
+		instanceEvalCtx := aliasEvalCtx.NewChild()
+		instanceEvalCtx.Variables = map[string]cty.Value{
+			"each": cty.ObjectVal(map[string]cty.Value{
+				"key":   k,
+				"value": v,
+			}),
+		}
+
+		aliasVal, aliasDiags := m.Alias.Value(instanceEvalCtx)
 		diags = diags.Extend(aliasDiags)
 		if aliasDiags.HasErrors() {
-			return diags
+			continue
 		}
 
 		if !aliasVal.Type().Equals(cty.String) {
@@ -835,76 +854,6 @@
 			})
 		}
 
-		m.Aliases = map[addrs.InstanceKey]string{
-			addrs.NoKey: aliasVal.AsString(),
-		}
-
-		return diags
-	}
-
-	if forEach == nil {
-		// TODO/Oleksandr: add friendly error
-		return diags.Append(&hcl.Diagnostic{
-			Severity: hcl.DiagError,
-			Summary:  "Alias references each with no for_each",
-			Detail:   "",
-			Subject:  m.Alias.Range().Ptr(),
-		})
-	}
-
-	// TODO/Oleksandr: Is static identifier valid if we evaluate for_each for alias?
-	instances, instancesDiags := eval.Evaluate(forEach, aliasStaticID)
-	diags = diags.Extend(instancesDiags)
-	if instancesDiags.HasErrors() {
-		return diags
-	}
-
->>>>>>> 97116f7c
-	if !instances.CanIterateElements() {
-		panic("decodeStaticAlias must be called with for each expression: wrong expression?")
-	}
-
-	aliases := make(map[addrs.InstanceKey]string)
-
-	instanceIter := instances.ElementIterator()
-	for instanceIter.Next() {
-		k, v := instanceIter.Element()
-
-<<<<<<< HEAD
-		instanceEval := &hcl.EvalContext{Variables: map[string]cty.Value{
-=======
-		instanceEvalCtx := aliasEvalCtx.NewChild()
-		instanceEvalCtx.Variables = map[string]cty.Value{
->>>>>>> 97116f7c
-			"each": cty.ObjectVal(map[string]cty.Value{
-				"key":   k,
-				"value": v,
-			}),
-<<<<<<< HEAD
-		}}
-
-		// TODO/Oleksandr: use static eval for alias expr?
-		aliasVal, aliasDiags := m.Alias.Value(instanceEval)
-=======
-		}
-
-		aliasVal, aliasDiags := m.Alias.Value(instanceEvalCtx)
->>>>>>> 97116f7c
-		diags = diags.Extend(aliasDiags)
-		if aliasDiags.HasErrors() {
-			continue
-		}
-
-		if !aliasVal.Type().Equals(cty.String) {
-			// TODO/Oleksandr: add friendly error
-			return diags.Append(&hcl.Diagnostic{
-				Severity: hcl.DiagError,
-				Summary:  "Invalid alias",
-				Detail:   "",
-				Subject:  m.Alias.Range().Ptr(),
-			})
-		}
-
 		instanceKey, err := addrs.ParseInstanceKey(k)
 		if err != nil {
 			panic("decodeStaticAlias failed to parse for each instance keys: wrong expression?")
@@ -920,11 +869,7 @@
 	return diags
 }
 
-<<<<<<< HEAD
-func decodeProviderConfigRefMappingFromIndexExpr(expr *hclsyntax.IndexExpr) (*ProviderConfigRefMapping, hcl.Diagnostics) {
-=======
 func decodeIndexProviderConfigRefMapping(expr *hclsyntax.IndexExpr) (*ProviderConfigRefMapping, hcl.Diagnostics) {
->>>>>>> 97116f7c
 	var diags hcl.Diagnostics
 
 	name, nameDiags := hcl.AbsTraversalForExpr(expr.Collection)
@@ -964,8 +909,6 @@
 		Alias:      expr.Key,
 		AliasRange: expr.Key.Range().Ptr(),
 	}, diags
-<<<<<<< HEAD
-=======
 }
 
 func decodeScopeTraveralProviderConfigRefMapping(expr *hclsyntax.ScopeTraversalExpr) (*ProviderConfigRefMapping, hcl.Diagnostics) {
@@ -1016,21 +959,15 @@
 		Alias:      hcl.StaticExpr(index.Key, index.SourceRange()),
 		AliasRange: index.SourceRange().Ptr(),
 	}, diags
->>>>>>> 97116f7c
 }
 
 // TODO/Oleksandr: properly decode ProviderConfigRefMapping
 func decodeProviderConfigRefMapping(expr hcl.Expression, argName string) (*ProviderConfigRefMapping, hcl.Diagnostics) {
-<<<<<<< HEAD
-	if idxExpr, ok := expr.(*hclsyntax.IndexExpr); ok {
-		return decodeProviderConfigRefMappingFromIndexExpr(idxExpr)
-=======
 	switch typedExpr := expr.(type) {
 	case *hclsyntax.IndexExpr:
 		return decodeIndexProviderConfigRefMapping(typedExpr)
 	case *hclsyntax.ScopeTraversalExpr:
 		return decodeScopeTraveralProviderConfigRefMapping(typedExpr)
->>>>>>> 97116f7c
 	}
 
 	ref, diags := decodeProviderConfigRef(expr, argName)
