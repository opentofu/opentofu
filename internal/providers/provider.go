--- conflicted
+++ resolved
@@ -6,18 +6,14 @@
 package providers
 
 import (
-<<<<<<< HEAD
+	"context"
 	"time"
-=======
-	"context"
 
 	"github.com/zclconf/go-cty/cty"
->>>>>>> 32082321
 
 	"github.com/opentofu/opentofu/internal/configs/configschema"
 	"github.com/opentofu/opentofu/internal/states"
 	"github.com/opentofu/opentofu/internal/tfdiags"
-	"github.com/zclconf/go-cty/cty"
 )
 
 // Unconfigured represents a provider plugin that has not yet been configured. It has
@@ -47,7 +43,7 @@
 
 	// ValidateEphemeralConfig allows the provider to validate the ephemeral resource
 	// configuration values.
-	ValidateEphemeralConfig(request ValidateEphemeralConfigRequest) ValidateEphemeralConfigResponse
+	ValidateEphemeralConfig(context.Context, ValidateEphemeralConfigRequest) ValidateEphemeralConfigResponse
 
 	// MoveResourceState requests that the given resource data be moved from one
 	// type to another, potentially between providers as well.
@@ -123,7 +119,6 @@
 	// ReadDataSource returns the data source's current state.
 	ReadDataSource(context.Context, ReadDataSourceRequest) ReadDataSourceResponse
 
-<<<<<<< HEAD
 	// OpenEphemeralResource opens the provided ephemeral resource.
 	// This is meant to return the following:
 	// * the ephemeral information that will be used in other ephemeral contexts.
@@ -135,7 +130,7 @@
 	// * a timestamp that will be used to determine if and when Renew call will be performed.
 	// * deferred information containing a reason returned by the provider. This will be used to
 	//   determine if the resource needs to be deferred or not.
-	OpenEphemeralResource(OpenEphemeralResourceRequest) OpenEphemeralResourceResponse
+	OpenEphemeralResource(context.Context, OpenEphemeralResourceRequest) OpenEphemeralResourceResponse
 
 	// RenewEphemeralResource is renewing the information related to the OpenEphemeralResourceResponse.Result returned by
 	// the OpenEphemeralResource.
@@ -143,21 +138,16 @@
 	// to enable the provider to perform this action.
 	// The information returned in RenewEphemeralResourceResponse.Private needs to be used in any future call to
 	// Renew/Close.
-	RenewEphemeralResource(RenewEphemeralResourceRequest) (resp RenewEphemeralResourceResponse)
+	RenewEphemeralResource(context.Context, RenewEphemeralResourceRequest) (resp RenewEphemeralResourceResponse)
 
 	// CloseEphemeralResource closes the provided ephemeral resource.
 	// This requires the information from OpenEphemeralResourceResponse.Private or RenewEphemeralResourceResponse.Private
 	// to succeed.
-	CloseEphemeralResource(CloseEphemeralResourceRequest) CloseEphemeralResourceResponse
-
-	// GetFunctions returns a full list of functions defined in this provider. It should be a superset
-	// of the functions returned in GetProviderSchema()
-	GetFunctions() GetFunctionsResponse
-=======
+	CloseEphemeralResource(context.Context, CloseEphemeralResourceRequest) CloseEphemeralResourceResponse
+
 	// GetFunctions returns a full list of functions defined in this provider. It should be a super
 	// set of the functions returned in GetProviderSchema()
 	GetFunctions(context.Context) GetFunctionsResponse
->>>>>>> 32082321
 }
 
 // Interface represents the set of methods required for a complete resource
