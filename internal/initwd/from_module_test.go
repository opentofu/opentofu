// Copyright (c) The OpenTofu Authors
// SPDX-License-Identifier: MPL-2.0
// Copyright (c) 2023 HashiCorp, Inc.
// SPDX-License-Identifier: MPL-2.0

package initwd

import (
	"context"
	"os"
	"path/filepath"
	"runtime"
	"strings"
	"testing"

	"github.com/google/go-cmp/cmp"
	version "github.com/hashicorp/go-version"
	"github.com/opentofu/opentofu/internal/configs"
	"github.com/opentofu/opentofu/internal/configs/configload"
	"github.com/opentofu/opentofu/internal/copy"
	"github.com/opentofu/opentofu/internal/registry"
	"github.com/opentofu/opentofu/internal/tfdiags"
)

func TestDirFromModule_registry(t *testing.T) {
	if os.Getenv("TF_ACC") == "" {
		t.Skip("this test accesses registry.opentofu.org and github.com; set TF_ACC=1 to run it")
	}

	fixtureDir := filepath.Clean("testdata/empty")
	tmpDir, done := tempChdir(t, fixtureDir)
	defer done()

	// the module installer runs filepath.EvalSymlinks() on the destination
	// directory before copying files, and the resultant directory is what is
	// returned by the install hooks. Without this, tests could fail on machines
	// where the default temp dir was a symlink.
	dir, err := filepath.EvalSymlinks(tmpDir)
	if err != nil {
		t.Error(err)
	}
	modsDir := filepath.Join(dir, ".terraform/modules")

	hooks := &testInstallHooks{}

	reg := registry.NewClient(nil, nil)
	loader, cleanup := configload.NewLoaderForTests(t)
	defer cleanup()
	diags := DirFromModule(context.Background(), loader, dir, modsDir, "hashicorp/module-installer-acctest/aws//examples/main", reg, hooks)
	assertNoDiagnostics(t, diags)

	v := version.Must(version.NewVersion("0.0.2"))

	wantCalls := []testInstallHookCall{
		// The module specified to populate the root directory is not mentioned
		// here, because the hook mechanism is defined to talk about descendent
		// modules only and so a caller to InitDirFromModule is expected to
		// produce its own user-facing announcement about the root module being
		// installed.

		// Note that "root" in the following examples is, confusingly, the
		// label on the module block in the example we've installed here:
		//     module "root" {

		{
			Name:        "Download",
			ModuleAddr:  "root",
			PackageAddr: "registry.opentofu.org/hashicorp/module-installer-acctest/aws",
			Version:     v,
		},
		{
			Name:       "Install",
			ModuleAddr: "root",
			Version:    v,
			// NOTE: This local path and the other paths derived from it below
			// can vary depending on how the registry is implemented. At the
			// time of writing this test, registry.opentofu.org returns
			// git repository source addresses and so this path refers to the
			// root of the git clone, but historically the registry referred
			// to GitHub-provided tar archives which meant that there was an
			// extra level of subdirectory here for the typical directory
			// nesting in tar archives, which would've been reflected as
			// an extra segment on this path. If this test fails due to an
			// additional path segment in future, then a change to the upstream
			// registry might be the root cause.
			LocalPath: filepath.Join(dir, ".terraform/modules/root"),
		},
		{
			Name:       "Install",
			ModuleAddr: "root.child_a",
			LocalPath:  filepath.Join(dir, ".terraform/modules/root/modules/child_a"),
		},
		{
			Name:       "Install",
			ModuleAddr: "root.child_a.child_b",
			LocalPath:  filepath.Join(dir, ".terraform/modules/root/modules/child_b"),
		},
	}

	if diff := cmp.Diff(wantCalls, hooks.Calls); diff != "" {
		t.Fatalf("wrong installer calls\n%s", diff)
	}

	loader, err = configload.NewLoader(&configload.Config{
		ModulesDir: modsDir,
	})
	if err != nil {
		t.Fatal(err)
	}

	// Make sure the configuration is loadable now.
	// (This ensures that correct information is recorded in the manifest.)
	config, loadDiags := loader.LoadConfig(".", configs.RootModuleCallForTesting())
	if assertNoDiagnostics(t, tfdiags.Diagnostics{}.Append(loadDiags)) {
		return
	}

	wantTraces := map[string]string{
		"":                     "in example",
		"root":                 "in root module",
		"root.child_a":         "in child_a module",
		"root.child_a.child_b": "in child_b module",
	}
	gotTraces := map[string]string{}
	config.DeepEach(func(c *configs.Config) {
		path := strings.Join(c.Path, ".")
		if c.Module.Variables["v"] == nil {
			gotTraces[path] = "<missing>"
			return
		}
		varDesc := c.Module.Variables["v"].Description
		gotTraces[path] = varDesc
	})
	assertResultDeepEqual(t, gotTraces, wantTraces)
}

func TestDirFromModule_submodules(t *testing.T) {
	fixtureDir := filepath.Clean("testdata/empty")
	fromModuleDir, err := filepath.Abs("./testdata/local-modules")
	if err != nil {
		t.Fatal(err)
	}

	// DirFromModule will expand ("canonicalize") the pathnames, so we must do
	// the same for our "wantCalls" comparison values. Otherwise this test
	// will fail when building in a source tree with symlinks in $PWD.
	//
	// See also: https://github.com/hashicorp/terraform/issues/26014
	//
	fromModuleDirRealpath, err := filepath.EvalSymlinks(fromModuleDir)
	if err != nil {
		t.Error(err)
	}

	tmpDir, done := tempChdir(t, fixtureDir)
	defer done()

	hooks := &testInstallHooks{}
	dir, err := filepath.EvalSymlinks(tmpDir)
	if err != nil {
		t.Error(err)
	}
	modInstallDir := filepath.Join(dir, ".terraform/modules")

	loader, cleanup := configload.NewLoaderForTests(t)
	defer cleanup()
	diags := DirFromModule(context.Background(), loader, dir, modInstallDir, fromModuleDir, nil, hooks)
	assertNoDiagnostics(t, diags)
	wantCalls := []testInstallHookCall{
		{
			Name:       "Install",
			ModuleAddr: "child_a",
			LocalPath:  filepath.Join(fromModuleDirRealpath, "child_a"),
		},
		{
			Name:       "Install",
			ModuleAddr: "child_a.child_b",
			LocalPath:  filepath.Join(fromModuleDirRealpath, "child_a/child_b"),
		},
	}

	if assertResultDeepEqual(t, hooks.Calls, wantCalls) {
		return
	}

	loader, err = configload.NewLoader(&configload.Config{
		ModulesDir: modInstallDir,
	})
	if err != nil {
		t.Fatal(err)
	}

	// Make sure the configuration is loadable now.
	// (This ensures that correct information is recorded in the manifest.)
	config, loadDiags := loader.LoadConfig(".", configs.RootModuleCallForTesting())
	if assertNoDiagnostics(t, tfdiags.Diagnostics{}.Append(loadDiags)) {
		return
	}
	wantTraces := map[string]string{
		"":                "in root module",
		"child_a":         "in child_a module",
		"child_a.child_b": "in child_b module",
	}
	gotTraces := map[string]string{}

	config.DeepEach(func(c *configs.Config) {
		path := strings.Join(c.Path, ".")
		if c.Module.Variables["v"] == nil {
			gotTraces[path] = "<missing>"
			return
		}
		varDesc := c.Module.Variables["v"].Description
		gotTraces[path] = varDesc
	})
	assertResultDeepEqual(t, gotTraces, wantTraces)
}

// submodulesWithProvider is identical to above, except that the configuration
// would fail to load for some reason. We still want the module to be installed
// for use cases like testing or CDKTF, and will only emit warnings for config
// errors.
func TestDirFromModule_submodulesWithProvider(t *testing.T) {
	fixtureDir := filepath.Clean("testdata/empty")
	fromModuleDir, err := filepath.Abs("./testdata/local-module-missing-provider")
	if err != nil {
		t.Fatal(err)
	}

	tmpDir, done := tempChdir(t, fixtureDir)
	defer done()

	hooks := &testInstallHooks{}
	dir, err := filepath.EvalSymlinks(tmpDir)
	if err != nil {
		t.Error(err)
	}
	modInstallDir := filepath.Join(dir, ".terraform/modules")

	loader, cleanup := configload.NewLoaderForTests(t)
	defer cleanup()
	diags := DirFromModule(context.Background(), loader, dir, modInstallDir, fromModuleDir, nil, hooks)

	for _, d := range diags {
		if d.Severity() != tfdiags.Warning {
			t.Errorf("expected warning, got %v", diags.Err())
		}
	}
}

// TestDirFromModule_rel_submodules is similar to the test above, but the
// from-module is relative to the install dir ("../"):
// https://github.com/hashicorp/terraform/issues/23010
func TestDirFromModule_rel_submodules(t *testing.T) {
	// This test creates a tmpdir with the following directory structure:
	// - tmpdir/local-modules (with contents of testdata/local-modules)
	// - tmpdir/empty: the workDir we CD into for the test
	// - tmpdir/empty/target (target, the destination for init -from-module)
	tmpDir := t.TempDir()
	fromModuleDir := filepath.Join(tmpDir, "local-modules")
	workDir := filepath.Join(tmpDir, "empty")
	if err := os.Mkdir(fromModuleDir, os.ModePerm); err != nil {
		t.Fatal(err)
	}
	if err := copy.CopyDir(fromModuleDir, "testdata/local-modules"); err != nil {
		t.Fatal(err)
	}
	if err := os.Mkdir(workDir, os.ModePerm); err != nil {
		t.Fatal(err)
	}

	targetDir := filepath.Join(tmpDir, "target")
	if err := os.Mkdir(targetDir, os.ModePerm); err != nil {
		t.Fatal(err)
	}
	oldDir, err := os.Getwd()
	if err != nil {
		t.Fatal(err)
	}
	err = os.Chdir(targetDir)
	if err != nil {
		t.Fatalf("failed to switch to temp dir %s: %s", tmpDir, err)
	}
	t.Cleanup(func() {
		os.Chdir(oldDir)
		// Trigger garbage collection to ensure that all open file handles are closed.
<<<<<<< HEAD
		// This prevents "TempDir RemoveAll cleanup: The process cannot access the file
		//because it is being used by another process" errors during TempDir cleanup on Windows.
=======
		// This prevents TempDir RemoveAll cleanup errors on Windows.
>>>>>>> e2b6b46d
		if runtime.GOOS == "windows" {
			runtime.GC()
		}
	})

	hooks := &testInstallHooks{}

	modInstallDir := ".terraform/modules"
	sourceDir := "../local-modules"
	loader, cleanup := configload.NewLoaderForTests(t)
	defer cleanup()
	diags := DirFromModule(context.Background(), loader, ".", modInstallDir, sourceDir, nil, hooks)
	assertNoDiagnostics(t, diags)
	wantCalls := []testInstallHookCall{
		{
			Name:       "Install",
			ModuleAddr: "child_a",
			LocalPath:  filepath.Join(sourceDir, "child_a"),
		},
		{
			Name:       "Install",
			ModuleAddr: "child_a.child_b",
			LocalPath:  filepath.Join(sourceDir, "child_a/child_b"),
		},
	}

	if assertResultDeepEqual(t, hooks.Calls, wantCalls) {
		return
	}

	loader, err = configload.NewLoader(&configload.Config{
		ModulesDir: modInstallDir,
	})
	if err != nil {
		t.Fatal(err)
	}

	// Make sure the configuration is loadable now.
	// (This ensures that correct information is recorded in the manifest.)
	config, loadDiags := loader.LoadConfig(".", configs.RootModuleCallForTesting())
	if assertNoDiagnostics(t, tfdiags.Diagnostics{}.Append(loadDiags)) {
		return
	}
	wantTraces := map[string]string{
		"":                "in root module",
		"child_a":         "in child_a module",
		"child_a.child_b": "in child_b module",
	}
	gotTraces := map[string]string{}

	config.DeepEach(func(c *configs.Config) {
		path := strings.Join(c.Path, ".")
		if c.Module.Variables["v"] == nil {
			gotTraces[path] = "<missing>"
			return
		}
		varDesc := c.Module.Variables["v"].Description
		gotTraces[path] = varDesc
	})
	assertResultDeepEqual(t, gotTraces, wantTraces)
}<|MERGE_RESOLUTION|>--- conflicted
+++ resolved
@@ -283,12 +283,7 @@
 	t.Cleanup(func() {
 		os.Chdir(oldDir)
 		// Trigger garbage collection to ensure that all open file handles are closed.
-<<<<<<< HEAD
-		// This prevents "TempDir RemoveAll cleanup: The process cannot access the file
-		//because it is being used by another process" errors during TempDir cleanup on Windows.
-=======
 		// This prevents TempDir RemoveAll cleanup errors on Windows.
->>>>>>> e2b6b46d
 		if runtime.GOOS == "windows" {
 			runtime.GC()
 		}
