// Copyright (c) The OpenTofu Authors
// SPDX-License-Identifier: MPL-2.0
// Copyright (c) 2023 HashiCorp, Inc.
// SPDX-License-Identifier: MPL-2.0

package command

import (
	"bytes"
<<<<<<< HEAD
	"crypto/tls"
	"crypto/x509"
=======
	"context"
>>>>>>> c29cd93f
	"errors"
	"fmt"
	"log"
	"os"
	"os/exec"
	"path/filepath"
	"strings"

	plugin "github.com/hashicorp/go-plugin"

	"github.com/opentofu/opentofu/internal/addrs"
	terraformProvider "github.com/opentofu/opentofu/internal/builtin/providers/tf"
	"github.com/opentofu/opentofu/internal/getproviders"
	"github.com/opentofu/opentofu/internal/logging"
	tfplugin "github.com/opentofu/opentofu/internal/plugin"
	tfplugin6 "github.com/opentofu/opentofu/internal/plugin6"
	"github.com/opentofu/opentofu/internal/providercache"
	"github.com/opentofu/opentofu/internal/providers"
	"github.com/opentofu/opentofu/internal/tfdiags"
)

var errUnsupportedProtocolVersion = errors.New("unsupported protocol version")

// The TF_DISABLE_PLUGIN_TLS environment variable is intended only for use by
// the plugin SDK test framework, to reduce startup overhead when rapidly
// launching and killing lots of instances of the same provider.
//
// This is not intended to be set by end-users.
var enableProviderAutoMTLS = os.Getenv("TF_DISABLE_PLUGIN_TLS") == ""

// providerInstaller returns an object that knows how to install providers and
// how to recover the selections from a prior installation process.
//
// The resulting provider installer is constructed from the results of
// the other methods providerLocalCacheDir, providerGlobalCacheDir, and
// providerInstallSource.
//
// Only one object returned from this method should be live at any time,
// because objects inside contain caches that must be maintained properly.
// Because this method wraps a result from providerLocalCacheDir, that
// limitation applies also to results from that method.
func (m *Meta) providerInstaller() *providercache.Installer {
	return m.providerInstallerCustomSource(m.providerInstallSource())
}

// providerInstallerCustomSource is a variant of providerInstaller that
// allows the caller to specify a different installation source than the one
// that would naturally be selected.
//
// The result of this method has the same dependencies and constraints as
// providerInstaller.
//
// The result of providerInstallerCustomSource differs from
// providerInstaller only in how it determines package installation locations
// during EnsureProviderVersions. A caller that doesn't call
// EnsureProviderVersions (anything other than "tofu init") can safely
// just use the providerInstaller method unconditionally.
func (m *Meta) providerInstallerCustomSource(source getproviders.Source) *providercache.Installer {
	targetDir := m.providerLocalCacheDir()
	globalCacheDir := m.providerGlobalCacheDir()
	inst := providercache.NewInstaller(targetDir, source)
	if globalCacheDir != nil {
		inst.SetGlobalCacheDir(globalCacheDir)
		inst.SetGlobalCacheDirMayBreakDependencyLockFile(m.PluginCacheMayBreakDependencyLockFile)
	}
	var builtinProviderTypes []string
	for ty := range m.internalProviders() {
		builtinProviderTypes = append(builtinProviderTypes, ty)
	}
	inst.SetBuiltInProviderTypes(builtinProviderTypes)
	unmanagedProviderTypes := make(map[addrs.Provider]struct{}, len(m.UnmanagedProviders))
	for ty := range m.UnmanagedProviders {
		unmanagedProviderTypes[ty] = struct{}{}
	}
	inst.SetUnmanagedProviderTypes(unmanagedProviderTypes)
	return inst
}

// providerCustomLocalDirectorySource produces a provider source that consults
// only the given local filesystem directories for plugins to install.
//
// This is used to implement the -plugin-dir option for "tofu init", where
// the result of this method is used instead of what would've been returned
// from m.providerInstallSource.
//
// If the given list of directories is empty then the resulting source will
// have no providers available for installation at all.
func (m *Meta) providerCustomLocalDirectorySource(ctx context.Context, dirs []string) getproviders.Source {
	var ret getproviders.MultiSource
	for _, dir := range dirs {
		ret = append(ret, getproviders.MultiSourceSelector{
			Source: getproviders.NewFilesystemMirrorSource(ctx, dir),
		})
	}
	return ret
}

// providerLocalCacheDir returns an object representing the
// configuration-specific local cache directory. This is the
// only location consulted for provider plugin packages for OpenTofu
// operations other than provider installation.
//
// Only the provider installer (in "tofu init") is permitted to make
// modifications to this cache directory. All other commands must treat it
// as read-only.
//
// Only one object returned from this method should be live at any time,
// because objects inside contain caches that must be maintained properly.
func (m *Meta) providerLocalCacheDir() *providercache.Dir {
	m.fixupMissingWorkingDir()
	dir := m.WorkingDir.ProviderLocalCacheDir()
	return providercache.NewDir(dir)
}

// providerGlobalCacheDir returns an object representing the shared global
// provider cache directory, used as a read-through cache when installing
// new provider plugin packages.
//
// This function may return nil, in which case there is no global cache
// configured and new packages should be downloaded directly into individual
// configuration-specific cache directories.
//
// Only one object returned from this method should be live at any time,
// because objects inside contain caches that must be maintained properly.
func (m *Meta) providerGlobalCacheDir() *providercache.Dir {
	dir := m.PluginCacheDir
	if dir == "" {
		return nil // cache disabled
	}
	return providercache.NewDir(dir)
}

// providerInstallSource returns an object that knows how to consult one or
// more external sources to determine the availability of and package
// locations for versions of OpenTofu providers that are available for
// automatic installation.
//
// This returns the standard provider install source that consults a number
// of directories selected either automatically or via the CLI configuration.
// Users may choose to override this during a "tofu init" command by
// specifying one or more -plugin-dir options, in which case the installation
// process will construct its own source consulting only those directories
// and use that instead.
func (m *Meta) providerInstallSource() getproviders.Source {
	// A provider source should always be provided in normal use, but our
	// unit tests might not always populate Meta fully and so we'll be robust
	// by returning a non-nil source that just always answers that no plugins
	// are available.
	if m.ProviderSource == nil {
		// A multi-source with no underlying sources is effectively an
		// always-empty source.
		return getproviders.MultiSource(nil)
	}
	return m.ProviderSource
}

// providerDevOverrideInitWarnings returns a diagnostics that contains at
// least one warning if and only if there is at least one provider development
// override in effect. If not, the result is always empty. The result never
// contains error diagnostics.
//
// The init command can use this to include a warning that the results
// may differ from what's expected due to the development overrides. For
// other commands, providerDevOverrideRuntimeWarnings should be used.
func (m *Meta) providerDevOverrideInitWarnings() tfdiags.Diagnostics {
	if len(m.ProviderDevOverrides) == 0 {
		return nil
	}
	var detailMsg strings.Builder
	detailMsg.WriteString("The following provider development overrides are set in the CLI configuration:\n")
	for addr, path := range m.ProviderDevOverrides {
		detailMsg.WriteString(fmt.Sprintf(" - %s in %s\n", addr.ForDisplay(), path))
	}
	detailMsg.WriteString("\nSkip tofu init when using provider development overrides. It is not necessary and may error unexpectedly.")
	return tfdiags.Diagnostics{
		tfdiags.Sourceless(
			tfdiags.Warning,
			"Provider development overrides are in effect",
			detailMsg.String(),
		),
	}
}

// providerDevOverrideRuntimeWarnings returns a diagnostics that contains at
// least one warning if and only if there is at least one provider development
// override in effect. If not, the result is always empty. The result never
// contains error diagnostics.
//
// Certain commands can use this to include a warning that their results
// may differ from what's expected due to the development overrides. It's
// not necessary to bother the user with this warning on every command, but
// it's helpful to return it on commands that have externally-visible side
// effects and on commands that are used to verify conformance to schemas.
//
// See providerDevOverrideInitWarnings for warnings specific to the init
// command.
func (m *Meta) providerDevOverrideRuntimeWarnings() tfdiags.Diagnostics {
	if len(m.ProviderDevOverrides) == 0 {
		return nil
	}
	var detailMsg strings.Builder
	detailMsg.WriteString("The following provider development overrides are set in the CLI configuration:\n")
	for addr, path := range m.ProviderDevOverrides {
		detailMsg.WriteString(fmt.Sprintf(" - %s in %s\n", addr.ForDisplay(), path))
	}
	detailMsg.WriteString("\nThe behavior may therefore not match any released version of the provider and applying changes may cause the state to become incompatible with published releases.")
	return tfdiags.Diagnostics{
		tfdiags.Sourceless(
			tfdiags.Warning,
			"Provider development overrides are in effect",
			detailMsg.String(),
		),
	}
}

// providerFactories uses the selections made previously by an installer in
// the local cache directory (m.providerLocalCacheDir) to produce a map
// from provider addresses to factory functions to create instances of
// those providers.
//
// providerFactories will return an error if the installer's selections cannot
// be honored with what is currently in the cache, such as if a selected
// package has been removed from the cache or if the contents of a selected
// package have been modified outside of the installer. If it returns an error,
// the returned map may be incomplete or invalid, but will be as complete
// as possible given the cause of the error.
func (m *Meta) providerFactories() (map[addrs.Provider]providers.Factory, error) {
	locks, diags := m.lockedDependencies()
	if diags.HasErrors() {
		return nil, fmt.Errorf("failed to read dependency lock file: %w", diags.Err())
	}

	// We'll always run through all of our providers, even if one of them
	// encounters an error, so that we can potentially report multiple errors
	// where appropriate and so that callers can potentially make use of the
	// partial result we return if e.g. they want to enumerate which providers
	// are available, or call into one of the providers that didn't fail.
	errs := make(map[addrs.Provider]error)

	// For the providers from the lock file, we expect them to be already
	// available in the provider cache because "tofu init" should already
	// have put them there.
	providerLocks := locks.AllProviders()
	cacheDir := m.providerLocalCacheDir()

	// The internal providers are _always_ available, even if the configuration
	// doesn't request them, because they don't need any special installation
	// and they'll just be ignored if not used.
	internalFactories := m.internalProviders()

	// We have two different special cases aimed at provider development
	// use-cases, which are not for "production" use:
	// - The CLI config can specify that a particular provider should always
	// use a plugin from a particular local directory, ignoring anything the
	// lock file or cache directory might have to say about it. This is useful
	// for manual testing of local development builds.
	// - The Terraform SDK test harness (and possibly other callers in future)
	// can ask that we use its own already-started provider servers, which we
	// call "unmanaged" because OpenTofu isn't responsible for starting
	// and stopping them. This is intended for automated testing where a
	// calling harness is responsible both for starting the provider server
	// and orchestrating one or more non-interactive OpenTofu runs that then
	// exercise it.
	// Unmanaged providers take precedence over overridden providers because
	// overrides are typically a "session-level" setting while unmanaged
	// providers are typically scoped to a single unattended command.
	devOverrideProviders := m.ProviderDevOverrides
	unmanagedProviders := m.UnmanagedProviders

	factories := make(map[addrs.Provider]providers.Factory, len(providerLocks)+len(internalFactories)+len(unmanagedProviders))
	for name, factory := range internalFactories {
		factories[addrs.NewBuiltInProvider(name)] = factory
	}
	for provider, lock := range providerLocks {
		reportError := func(thisErr error) {
			errs[provider] = thisErr
			// We'll populate a provider factory that just echoes our error
			// again if called, which allows us to still report a helpful
			// error even if it gets detected downstream somewhere from the
			// caller using our partial result.
			factories[provider] = providerFactoryError(thisErr)
		}

		if locks.ProviderIsOverridden(provider) {
			// Overridden providers we'll handle with the other separate
			// loops below, for dev overrides etc.
			continue
		}

		version := lock.Version()
		cached := cacheDir.ProviderVersion(provider, version)
		if cached == nil {
			reportError(fmt.Errorf(
				"there is no package for %s %s cached in %s",
				provider, version, cacheDir.BasePath(),
			))
			continue
		}
		// The cached package must match one of the checksums recorded in
		// the lock file, if any.
		if allowedHashes := lock.PreferredHashes(); len(allowedHashes) != 0 {
			matched, err := cached.MatchesAnyHash(allowedHashes)
			if err != nil {
				reportError(fmt.Errorf(
					"failed to verify checksum of %s %s package cached in in %s: %w",
					provider, version, cacheDir.BasePath(), err,
				))
				continue
			}
			if !matched {
				reportError(fmt.Errorf(
					"the cached package for %s %s (in %s) does not match any of the checksums recorded in the dependency lock file",
					provider, version, cacheDir.BasePath(),
				))
				continue
			}
		}
		factories[provider] = providerFactory(cached)
	}
	for provider, localDir := range devOverrideProviders {
		factories[provider] = devOverrideProviderFactory(provider, localDir)
	}
	for provider, reattach := range unmanagedProviders {
		factories[provider] = unmanagedProviderFactory(provider, reattach)
	}

	var err error
	if len(errs) > 0 {
		err = providerPluginErrors(errs)
	}
	return factories, err
}

func (m *Meta) internalProviders() map[string]providers.Factory {
	return map[string]providers.Factory{
		"terraform": func() (providers.Interface, error) {
			return terraformProvider.NewProvider(), nil
		},
	}
}

// providerFactory produces a provider factory that runs up the executable
// file in the given cache package and uses go-plugin to implement
// providers.Interface against it.
func providerFactory(meta *providercache.CachedProvider) providers.Factory {
	return func() (providers.Interface, error) {
		execFile, err := meta.ExecutableFile()
		if err != nil {
			return nil, err
		}

		config := &plugin.ClientConfig{
			HandshakeConfig:  tfplugin.Handshake,
			Logger:           logging.NewProviderLogger(""),
			AllowedProtocols: []plugin.Protocol{plugin.ProtocolGRPC},
			Managed:          true,
			Cmd:              exec.Command(execFile),
			VersionedPlugins: tfplugin.VersionedPlugins,
			SyncStdout:       logging.PluginOutputMonitor(fmt.Sprintf("%s:stdout", meta.Provider)),
			SyncStderr:       logging.PluginOutputMonitor(fmt.Sprintf("%s:stderr", meta.Provider)),
		}

		// FIPS Compliance: Use custom TLS config in FIPS mode, disable AutoMTLS.
		// Go's crypto/tls automatically uses FIPS-validated modules when GODEBUG=fips140=on is set.
		isFipsMode := strings.Contains(os.Getenv("GODEBUG"), "fips140=on")
		if isFipsMode {
			log.Println("[INFO] FIPS mode detected, configuring custom mTLS for provider client")
			config.AutoMTLS = false

			// Use absolute path to ensure certs are found during tests
			certDir := "/Users/topperge/Projects/Personal/opentofu/fips-certs"
			caCertPath := filepath.Join(certDir, "ca.pem")
			clientCertPath := filepath.Join(certDir, "client.pem")
			clientKeyPath := filepath.Join(certDir, "client-key.pem")

			caCertPEM, err := os.ReadFile(caCertPath)
			if err != nil {
				// Handle error - maybe log and fall back to insecure or fail?
				log.Printf("[ERROR] Failed to read FIPS CA cert: %v", err)
				// For now, let's fall back to the default (which will likely fail)
				config.AutoMTLS = enableProviderAutoMTLS
			} else {
				caCertPool := x509.NewCertPool()
				caCertPool.AppendCertsFromPEM(caCertPEM)

				clientCert, err := tls.LoadX509KeyPair(clientCertPath, clientKeyPath)
				if err != nil {
					log.Printf("[ERROR] Failed to load FIPS client cert/key: %v", err)
					config.AutoMTLS = enableProviderAutoMTLS // Fallback
				} else {
					config.TLSConfig = &tls.Config{
						Certificates: []tls.Certificate{clientCert},
						RootCAs:      caCertPool,
						MinVersion:   tls.VersionTLS12, // Restore FIPS requirement
						ServerName:   "localhost",      // Server cert CN or SAN
					}
				}
			}
		} else {
			config.AutoMTLS = enableProviderAutoMTLS
		}

		client := plugin.NewClient(config)
		rpcClient, err := client.Client()
		if err != nil {
			return nil, err
		}

		raw, err := rpcClient.Dispense(tfplugin.ProviderPluginName)
		if err != nil {
			return nil, err
		}

		protoVer := client.NegotiatedVersion()
		p, err := initializeProviderInstance(raw, protoVer, client, meta.Provider)
		if errors.Is(err, errUnsupportedProtocolVersion) {
			panic(err)
		}

		return p, err
	}
}

// initializeProviderInstance uses the plugin dispensed by the RPC client, and initializes a plugin instance
// per the protocol version
func initializeProviderInstance(plugin interface{}, protoVer int, pluginClient *plugin.Client, pluginAddr addrs.Provider) (providers.Interface, error) {
	// store the client so that the plugin can kill the child process
	switch protoVer {
	case 5:
		p := plugin.(*tfplugin.GRPCProvider)
		p.PluginClient = pluginClient
		p.Addr = pluginAddr
		return p, nil
	case 6:
		p := plugin.(*tfplugin6.GRPCProvider)
		p.PluginClient = pluginClient
		p.Addr = pluginAddr
		return p, nil
	default:
		return nil, errUnsupportedProtocolVersion
	}
}

func devOverrideProviderFactory(provider addrs.Provider, localDir getproviders.PackageLocalDir) providers.Factory {
	// A dev override is essentially a synthetic cache entry for our purposes
	// here, so that's how we'll construct it. The providerFactory function
	// doesn't actually care about the version, so we can leave it
	// unspecified: overridden providers are not explicitly versioned.
	log.Printf("[DEBUG] Provider %s is overridden to load from %s", provider, localDir)
	return providerFactory(&providercache.CachedProvider{
		Provider:   provider,
		Version:    getproviders.UnspecifiedVersion,
		PackageDir: string(localDir),
	})
}

// unmanagedProviderFactory produces a provider factory that uses the passed
// reattach information to connect to go-plugin processes that are already
// running, and implements providers.Interface against it.
func unmanagedProviderFactory(provider addrs.Provider, reattach *plugin.ReattachConfig) providers.Factory {
	return func() (providers.Interface, error) {
		config := &plugin.ClientConfig{
			HandshakeConfig:  tfplugin.Handshake,
			Logger:           logging.NewProviderLogger("unmanaged."),
			AllowedProtocols: []plugin.Protocol{plugin.ProtocolGRPC},
			Managed:          false,
			Reattach:         reattach,
			SyncStdout:       logging.PluginOutputMonitor(fmt.Sprintf("%s:stdout", provider)),
			SyncStderr:       logging.PluginOutputMonitor(fmt.Sprintf("%s:stderr", provider)),
		}

		if reattach.ProtocolVersion == 0 {
			// As of the 0.15 release, sdk.v2 doesn't include the protocol
			// version in the ReattachConfig (only recently added to
			// go-plugin), so client.NegotiatedVersion() always returns 0. We
			// assume that an unmanaged provider reporting protocol version 0 is
			// actually using proto v5 for backwards compatibility.
			if defaultPlugins, ok := tfplugin.VersionedPlugins[5]; ok {
				config.Plugins = defaultPlugins
			} else {
				return nil, errors.New("no supported plugins for protocol 0")
			}
		} else if plugins, ok := tfplugin.VersionedPlugins[reattach.ProtocolVersion]; !ok {
			return nil, fmt.Errorf("no supported plugins for protocol %d", reattach.ProtocolVersion)
		} else {
			config.Plugins = plugins
		}

		client := plugin.NewClient(config)
		rpcClient, err := client.Client()
		if err != nil {
			return nil, err
		}

		raw, err := rpcClient.Dispense(tfplugin.ProviderPluginName)
		if err != nil {
			return nil, err
		}

		protoVer := client.NegotiatedVersion()
		if protoVer == 0 {
			// As of the 0.15 release, sdk.v2 doesn't include the protocol
			// version in the ReattachConfig (only recently added to
			// go-plugin), so client.NegotiatedVersion() always returns 0. We
			// assume that an unmanaged provider reporting protocol version 0 is
			// actually using proto v5 for backwards compatibility.
			protoVer = 5
		}

		return initializeProviderInstance(raw, protoVer, client, provider)
	}
}

// providerFactoryError is a stub providers.Factory that returns an error
// when called. It's used to allow providerFactories to still produce a
// factory for each available provider in an error case, for situations
// where the caller can do something useful with that partial result.
func providerFactoryError(err error) providers.Factory {
	return func() (providers.Interface, error) {
		return nil, err
	}
}

// providerPluginErrors is an error implementation we can return from
// Meta.providerFactories to capture potentially multiple errors about the
// locally-cached plugins (or lack thereof) for particular external providers.
//
// Some functions closer to the UI layer can sniff for this error type in order
// to return a more helpful error message.
type providerPluginErrors map[addrs.Provider]error

func (errs providerPluginErrors) Error() string {
	if len(errs) == 1 {
		for addr, err := range errs {
			return fmt.Sprintf("%s: %s", addr, err)
		}
	}
	var buf bytes.Buffer
	fmt.Fprintf(&buf, "missing or corrupted provider plugins:")
	for addr, err := range errs {
		fmt.Fprintf(&buf, "\n  - %s: %s", addr, err)
	}
	return buf.String()
}<|MERGE_RESOLUTION|>--- conflicted
+++ resolved
@@ -7,18 +7,12 @@
 
 import (
 	"bytes"
-<<<<<<< HEAD
-	"crypto/tls"
-	"crypto/x509"
-=======
 	"context"
->>>>>>> c29cd93f
 	"errors"
 	"fmt"
 	"log"
 	"os"
 	"os/exec"
-	"path/filepath"
 	"strings"
 
 	plugin "github.com/hashicorp/go-plugin"
@@ -375,45 +369,9 @@
 			SyncStderr:       logging.PluginOutputMonitor(fmt.Sprintf("%s:stderr", meta.Provider)),
 		}
 
-		// FIPS Compliance: Use custom TLS config in FIPS mode, disable AutoMTLS.
-		// Go's crypto/tls automatically uses FIPS-validated modules when GODEBUG=fips140=on is set.
-		isFipsMode := strings.Contains(os.Getenv("GODEBUG"), "fips140=on")
-		if isFipsMode {
-			log.Println("[INFO] FIPS mode detected, configuring custom mTLS for provider client")
-			config.AutoMTLS = false
-
-			// Use absolute path to ensure certs are found during tests
-			certDir := "/Users/topperge/Projects/Personal/opentofu/fips-certs"
-			caCertPath := filepath.Join(certDir, "ca.pem")
-			clientCertPath := filepath.Join(certDir, "client.pem")
-			clientKeyPath := filepath.Join(certDir, "client-key.pem")
-
-			caCertPEM, err := os.ReadFile(caCertPath)
-			if err != nil {
-				// Handle error - maybe log and fall back to insecure or fail?
-				log.Printf("[ERROR] Failed to read FIPS CA cert: %v", err)
-				// For now, let's fall back to the default (which will likely fail)
-				config.AutoMTLS = enableProviderAutoMTLS
-			} else {
-				caCertPool := x509.NewCertPool()
-				caCertPool.AppendCertsFromPEM(caCertPEM)
-
-				clientCert, err := tls.LoadX509KeyPair(clientCertPath, clientKeyPath)
-				if err != nil {
-					log.Printf("[ERROR] Failed to load FIPS client cert/key: %v", err)
-					config.AutoMTLS = enableProviderAutoMTLS // Fallback
-				} else {
-					config.TLSConfig = &tls.Config{
-						Certificates: []tls.Certificate{clientCert},
-						RootCAs:      caCertPool,
-						MinVersion:   tls.VersionTLS12, // Restore FIPS requirement
-						ServerName:   "localhost",      // Server cert CN or SAN
-					}
-				}
-			}
-		} else {
-			config.AutoMTLS = enableProviderAutoMTLS
-		}
+		// FIPS Compliance: Go's crypto/tls automatically uses FIPS-validated modules
+		// when GODEBUG=fips140=on is set, so AutoMTLS works correctly in FIPS mode.
+		config.AutoMTLS = enableProviderAutoMTLS
 
 		client := plugin.NewClient(config)
 		rpcClient, err := client.Client()
