// Copyright (c) The OpenTofu Authors
// SPDX-License-Identifier: MPL-2.0
// Copyright (c) 2023 HashiCorp, Inc.
// SPDX-License-Identifier: MPL-2.0

package command

import (
	"bytes"
	"context"
	"errors"
	"flag"
	"fmt"
	"io"
	"log"
	"os"
	"path/filepath"
	"strconv"
	"strings"
	"time"

	"github.com/hashicorp/go-plugin"
	"github.com/hashicorp/terraform-svchost/disco"
	"github.com/mitchellh/cli"
	"github.com/mitchellh/colorstring"

	"github.com/opentofu/opentofu/internal/addrs"
	"github.com/opentofu/opentofu/internal/backend"
	"github.com/opentofu/opentofu/internal/backend/local"
	"github.com/opentofu/opentofu/internal/command/arguments"
	"github.com/opentofu/opentofu/internal/command/format"
	"github.com/opentofu/opentofu/internal/command/views"
	"github.com/opentofu/opentofu/internal/command/webbrowser"
	"github.com/opentofu/opentofu/internal/command/workdir"
	"github.com/opentofu/opentofu/internal/configs"
	"github.com/opentofu/opentofu/internal/configs/configload"
	"github.com/opentofu/opentofu/internal/getproviders"
	legacy "github.com/opentofu/opentofu/internal/legacy/tofu"
	"github.com/opentofu/opentofu/internal/providers"
	"github.com/opentofu/opentofu/internal/provisioners"
	"github.com/opentofu/opentofu/internal/states"
	"github.com/opentofu/opentofu/internal/terminal"
	"github.com/opentofu/opentofu/internal/tfdiags"
	"github.com/opentofu/opentofu/internal/tofu"
)

// Meta are the meta-options that are available on all or most commands.
type Meta struct {
	// The exported fields below should be set by anyone using a
	// command with a Meta field. These are expected to be set externally
	// (not from within the command itself).

	// WorkingDir is an object representing the "working directory" where we're
	// running commands. In the normal case this literally refers to the
	// working directory of the OpenTofu process, though this can take on
	// a more symbolic meaning when the user has overridden default behavior
	// to specify a different working directory or to override the special
	// data directory where we'll persist settings that must survive between
	// consecutive commands.
	//
	// We're currently gradually migrating the various bits of state that
	// must persist between consecutive commands in a session to be encapsulated
	// in here, but we're not there yet and so there are also some methods on
	// Meta which directly read and modify paths inside the data directory.
	WorkingDir *workdir.Dir

	// Streams tracks the raw Stdout, Stderr, and Stdin handles along with
	// some basic metadata about them, such as whether each is connected to
	// a terminal, how wide the possible terminal is, etc.
	//
	// For historical reasons this might not be set in unit test code, and
	// so functions working with this field must check if it's nil and
	// do some default behavior instead if so, rather than panicking.
	Streams *terminal.Streams

	View *views.View

	Color            bool     // True if output should be colored
	GlobalPluginDirs []string // Additional paths to search for plugins
	Ui               cli.Ui   // Ui for output

	// Services provides access to remote endpoint information for
	// 'tofu-native' services running at a specific user-facing hostname.
	Services *disco.Disco

	// RunningInAutomation indicates that commands are being run by an
	// automated system rather than directly at a command prompt.
	//
	// This is a hint to various command routines that it may be confusing
	// to print out messages that suggest running specific follow-up
	// commands, since the user consuming the output will not be
	// in a position to run such commands.
	//
	// The intended use-case of this flag is when OpenTofu is running in
	// some sort of workflow orchestration tool which is abstracting away
	// the specific commands being run.
	RunningInAutomation bool

	// CLIConfigDir is the directory from which CLI configuration files were
	// read by the caller and the directory where any changes to CLI
	// configuration files by commands should be made.
	//
	// If this is empty then no configuration directory is available and
	// commands which require one cannot proceed.
	CLIConfigDir string

	// PluginCacheDir, if non-empty, enables caching of downloaded plugins
	// into the given directory.
	PluginCacheDir string

	// PluginCacheMayBreakDependencyLockFile is a temporary CLI configuration-based
	// opt out for the behavior of only using the plugin cache dir if its
	// contents match checksums recorded in the dependency lock file.
	//
	// This is an accommodation for those who currently essentially ignore the
	// dependency lock file -- treating it only as transient working directory
	// state -- and therefore don't care if the plugin cache dir causes the
	// checksums inside to only be sufficient for the computer where OpenTofu
	// is currently running.
	//
	// We intend to remove this exception again (making the CLI configuration
	// setting a silent no-op) in future once we've improved the dependency
	// lock file mechanism so that it's usable for everyone and there are no
	// longer any compelling reasons for folks to not lock their dependencies.
	PluginCacheMayBreakDependencyLockFile bool

	// ProviderSource allows determining the available versions of a provider
	// and determines where a distribution package for a particular
	// provider version can be obtained.
	ProviderSource getproviders.Source

	// BrowserLauncher is used by commands that need to open a URL in a
	// web browser.
	BrowserLauncher webbrowser.Launcher

	// A context.Context provided by the caller -- typically "package main" --
	// which might be carrying telemetry-related metadata and so should be
	// used when creating downstream traces, etc.
	//
	// This isn't guaranteed to be set, so use [Meta.CommandContext] to
	// safely create a context for the entire execution of a command, which
	// will be connected to this parent context if it's present.
	CallerContext context.Context

	// When this channel is closed, the command will be cancelled.
	ShutdownCh <-chan struct{}

	// ProviderDevOverrides are providers where we ignore the lock file, the
	// configured version constraints, and the local cache directory and just
	// always use exactly the path specified. This is intended to allow
	// provider developers to easily test local builds without worrying about
	// what version number they might eventually be released as, or what
	// checksums they have.
	ProviderDevOverrides map[addrs.Provider]getproviders.PackageLocalDir

	// UnmanagedProviders are a set of providers that exist as processes
	// predating OpenTofu, which OpenTofu should use but not worry about the
	// lifecycle of.
	//
	// This is essentially a more extreme version of ProviderDevOverrides where
	// OpenTofu doesn't even worry about how the provider server gets launched,
	// just trusting that someone else did it before running OpenTofu.
	UnmanagedProviders map[addrs.Provider]*plugin.ReattachConfig

	// AllowExperimentalFeatures controls whether a command that embeds this
	// Meta is permitted to make use of experimental OpenTofu features.
	//
	// Set this field only during the initial creation of Meta. If you change
	// this field after calling methods of type Meta then the resulting
	// behavior is undefined.
	//
	// In normal code this would be set by package main only in builds
	// explicitly marked as being alpha releases or development snapshots,
	// making experimental features unavailable otherwise. Test code may
	// choose to set this if it needs to exercise experimental features.
	//
	// Some experiments predated the addition of this setting, and may
	// therefore still be available even if this flag is false. Our intent
	// is that all/most _future_ experiments will be unavailable unless this
	// flag is set, to reinforce that experiments are not for production use.
	AllowExperimentalFeatures bool

	//----------------------------------------------------------
	// Protected: commands can set these
	//----------------------------------------------------------

	// pluginPath is a user defined set of directories to look for plugins.
	// This is set during init with the `-plugin-dir` flag, saved to a file in
	// the data directory.
	// This overrides all other search paths when discovering plugins.
	pluginPath []string

	// Override certain behavior for tests within this package
	testingOverrides *testingOverrides

	//----------------------------------------------------------
	// Private: do not set these
	//----------------------------------------------------------

	// configLoader is a shared configuration loader that is used by
	// LoadConfig and other commands that access configuration files.
	// It is initialized on first use.
	configLoader *configload.Loader

	// backendState is the currently active backend state
	backendState *legacy.BackendState

	// Variables for the context (private)
	variableArgs rawFlags
	input        bool

	// Targets for this context (private)
	targets     []addrs.Targetable
	targetFlags []string

	// Internal fields
	color bool
	oldUi cli.Ui

	// The fields below are expected to be set by the command via
	// command line flags. See the Apply command for an example.
	//
	// statePath is the path to the state file. If this is empty, then
	// no state will be loaded. It is also okay for this to be a path to
	// a file that doesn't exist; it is assumed that this means that there
	// is simply no state.
	//
	// stateOutPath is used to override the output path for the state.
	// If not provided, the StatePath is used causing the old state to
	// be overridden.
	//
	// backupPath is used to backup the state file before writing a modified
	// version. It defaults to stateOutPath + DefaultBackupExtension
	//
	// parallelism is used to control the number of concurrent operations
	// allowed when walking the graph
	//
	// provider is to specify specific resource providers
	//
	// stateLock is set to false to disable state locking
	//
	// stateLockTimeout is the optional duration to retry a state locks locks
	// when it is already locked by another process.
	//
	// forceInitCopy suppresses confirmation for copying state data during
	// init.
	//
	// reconfigure forces init to ignore any stored configuration.
	//
	// migrateState confirms the user wishes to migrate from the prior backend
	// configuration to a new configuration.
	//
	// compactWarnings (-compact-warnings) selects a more compact presentation
	// of warnings in the output when they are not accompanied by errors.
	//
	// consolidateWarnings (-consolidate-warnings=false) disables consolodation
	// of warnings in the output, printing all instances of a particular warning.
	//
	// consolidateErrors (-consolidate-errors=true) enables consolodation
	// of errors in the output, printing a single instances of a particular warning.
	statePath           string
	stateOutPath        string
	backupPath          string
	parallelism         int
	stateLock           bool
	stateLockTimeout    time.Duration
	forceInitCopy       bool
	reconfigure         bool
	migrateState        bool
	compactWarnings     bool
	consolidateWarnings bool
	consolidateErrors   bool

	// Used with commands which write state to allow users to write remote
	// state even if the remote and local OpenTofu versions don't match.
	ignoreRemoteVersion bool

	outputInJSON bool

	// Used to cache the root module rootModuleCallCache and known variables.
	// This helps prevent duplicate errors/warnings.
	rootModuleCallCache *configs.StaticModuleCall
	inputVariableCache  map[string]backend.UnparsedVariableValue
}

type testingOverrides struct {
	Providers    map[addrs.Provider]providers.Factory
	Provisioners map[string]provisioners.Factory
}

// initStatePaths is used to initialize the default values for
// statePath, stateOutPath, and backupPath
func (m *Meta) initStatePaths() {
	if m.statePath == "" {
		m.statePath = DefaultStateFilename
	}
	if m.stateOutPath == "" {
		m.stateOutPath = m.statePath
	}
	if m.backupPath == "" {
		m.backupPath = m.stateOutPath + DefaultBackupExtension
	}
}

// StateOutPath returns the true output path for the state file
func (m *Meta) StateOutPath() string {
	return m.stateOutPath
}

// Colorize returns the colorization structure for a command.
func (m *Meta) Colorize() *colorstring.Colorize {
	colors := make(map[string]string)
	for k, v := range colorstring.DefaultColors {
		colors[k] = v
	}
	colors["purple"] = "38;5;57"

	return &colorstring.Colorize{
		Colors:  colors,
		Disable: !m.color,
		Reset:   true,
	}
}

// fixupMissingWorkingDir is a compensation for various existing tests which
// directly construct incomplete "Meta" objects. Specifically, it deals with
// a test that omits a WorkingDir value by constructing one just-in-time.
//
// We shouldn't ever rely on this in any real codepath, because it doesn't
// take into account the various ways users can override our default
// directory selection behaviors.
func (m *Meta) fixupMissingWorkingDir() {
	if m.WorkingDir == nil {
		log.Printf("[WARN] This 'Meta' object is missing its WorkingDir, so we're creating a default one suitable only for tests")
		m.WorkingDir = workdir.NewDir(".")
	}
}

// DataDir returns the directory where local data will be stored.
// Defaults to DefaultDataDir in the current working directory.
func (m *Meta) DataDir() string {
	m.fixupMissingWorkingDir()
	return m.WorkingDir.DataDir()
}

const (
	// InputModeEnvVar is the environment variable that, if set to "false" or
	// "0", causes tofu commands to behave as if the `-input=false` flag was
	// specified.
	InputModeEnvVar = "TF_INPUT"
)

// InputMode returns the type of input we should ask for in the form of
// tofu.InputMode which is passed directly to Context.Input.
func (m *Meta) InputMode() tofu.InputMode {
	if test || !m.input {
		return 0
	}

	if envVar := os.Getenv(InputModeEnvVar); envVar != "" {
		if v, err := strconv.ParseBool(envVar); err == nil {
			if !v {
				return 0
			}
		}
	}

	var mode tofu.InputMode
	mode |= tofu.InputModeProvider

	return mode
}

// UIInput returns a UIInput object to be used for asking for input.
func (m *Meta) UIInput() tofu.UIInput {
	return &UIInput{
		Colorize: m.Colorize(),
	}
}

// OutputColumns returns the number of columns that normal (non-error) UI
// output should be wrapped to fill.
//
// This is the column count to use if you'll be printing your message via
// the Output or Info methods of m.Ui.
func (m *Meta) OutputColumns() int {
	if m.Streams == nil {
		// A default for unit tests that don't populate Meta fully.
		return 78
	}
	return m.Streams.Stdout.Columns()
}

// ErrorColumns returns the number of columns that error UI output should be
// wrapped to fill.
//
// This is the column count to use if you'll be printing your message via
// the Error or Warn methods of m.Ui.
func (m *Meta) ErrorColumns() int {
	if m.Streams == nil {
		// A default for unit tests that don't populate Meta fully.
		return 78
	}
	return m.Streams.Stderr.Columns()
}

// StdinPiped returns true if the input is piped.
func (m *Meta) StdinPiped() bool {
	if m.Streams == nil {
		// If we don't have m.Streams populated then we're presumably in a unit
		// test that doesn't properly populate Meta, so we'll just say the
		// output _isn't_ piped because that's the common case and so most likely
		// to be useful to a unit test.
		return false
	}
	return !m.Streams.Stdin.IsTerminal()
}

// InterruptibleContext returns a context.Context that will be cancelled
// if the process is interrupted by a platform-specific interrupt signal.
//
// The typical way to use this is to pass the result of [Meta.CommandContext]
// as the base context, but that's appropriate only if the interruptible
// context is being created directly inside the "Run" method of a particular
// command, to create a context representing the entire remaining runtime of
// that command:
//
// As usual with cancelable contexts, the caller must always call the given
// cancel function once all operations are complete in order to make sure
// that the context resources will still be freed even if there is no
// interruption.
//
//	// This example is only for when using this function very early in
//	// the "Run" method of a Command implementation. If you already have
//	// an active context, pass that in as base instead.
//	ctx, done := c.InterruptibleContext(c.CommandContext())
//	defer done()
func (m *Meta) InterruptibleContext(base context.Context) (context.Context, context.CancelFunc) {
	if m.ShutdownCh == nil {
		// If we're running in a unit testing context without a shutdown
		// channel populated then we'll return an uncancelable channel.
		return base, func() {}
	}

	ctx, cancel := context.WithCancel(base)
	go func() {
		select {
		case <-m.ShutdownCh:
			cancel()
		case <-ctx.Done():
			// finished without being interrupted
		}
	}()
	return ctx, cancel
}

// CommandContext returns the "root context" to use in the main Run function
// of a command.
//
// This method is just a substitute for passing a context directly to the
// "Run" method of a command, which we can't do because that API is owned by
// mitchellh/cli rather than by OpenTofu. Use this only in situations
// comparable to the context having been passed in as an argument to Run.
//
// If the caller (e.g. "package main") provided a context when it instantiated
// the Meta then the returned context will inherit all of its values, deadlines,
// etc. If the caller did not provide a context then the result is an inert
// background context ready to be passed to other functions.
func (m *Meta) CommandContext() context.Context {
	if m.CallerContext == nil {
		return context.Background()
	}
	// We just return the caller context directly for now, since we don't
	// have anything to add to it.
	return m.CallerContext
}

// RunOperation executes the given operation on the given backend, blocking
// until that operation completes or is interrupted, and then returns
// the RunningOperation object representing the completed or
// aborted operation that is, despite the name, no longer running.
//
// An error is returned if the operation either fails to start or is cancelled.
// If the operation runs to completion then no error is returned even if the
// operation itself is unsuccessful. Use the "Result" field of the
// returned operation object to recognize operation-level failure.
func (m *Meta) RunOperation(b backend.Enhanced, opReq *backend.Operation) (*backend.RunningOperation, tfdiags.Diagnostics) {
	if opReq.View == nil {
		panic("RunOperation called with nil View")
	}
	if opReq.ConfigDir != "" {
		opReq.ConfigDir = m.normalizePath(opReq.ConfigDir)
	}

	// Inject variables and root module call
	var diags, callDiags tfdiags.Diagnostics
	opReq.Variables, diags = m.collectVariableValues()
	opReq.RootCall, callDiags = m.rootModuleCall(opReq.ConfigDir)
	diags = diags.Append(callDiags)
	if diags.HasErrors() {
		return nil, diags
	}

	op, err := b.Operation(context.Background(), opReq)
	if err != nil {
		return nil, diags.Append(fmt.Errorf("error starting operation: %w", err))
	}

	// Wait for the operation to complete or an interrupt to occur
	select {
	case <-m.ShutdownCh:
		// gracefully stop the operation
		op.Stop()

		// Notify the user
		opReq.View.Interrupted()

		// Still get the result, since there is still one
		select {
		case <-m.ShutdownCh:
			opReq.View.FatalInterrupt()

			// cancel the operation completely
			op.Cancel()

			// the operation should return asap
			// but timeout just in case
			select {
			case <-op.Done():
			case <-time.After(5 * time.Second):
			}

			return nil, diags.Append(errors.New("operation canceled"))

		case <-op.Done():
			// operation completed after Stop
		}
	case <-op.Done():
		// operation completed normally
	}

	return op, diags
}

// contextOpts returns the options to use to initialize a OpenTofu
// context with the settings from this Meta.
func (m *Meta) contextOpts() (*tofu.ContextOpts, error) {
	workspace, err := m.Workspace()
	if err != nil {
		return nil, err
	}

	var opts tofu.ContextOpts

	opts.UIInput = m.UIInput()
	opts.Parallelism = m.parallelism

	// If testingOverrides are set, we'll skip the plugin discovery process
	// and just work with what we've been given, thus allowing the tests
	// to provide mock providers and provisioners.
	if m.testingOverrides != nil {
		opts.Providers = m.testingOverrides.Providers
		opts.Provisioners = m.testingOverrides.Provisioners
	} else {
		var providerFactories map[addrs.Provider]providers.Factory
		providerFactories, err = m.providerFactories()
		opts.Providers = providerFactories
		opts.Provisioners = m.provisionerFactories()
	}

	opts.Meta = &tofu.ContextMeta{
		Env:                workspace,
		OriginalWorkingDir: m.WorkingDir.OriginalWorkingDir(),
	}

	return &opts, err
}

// defaultFlagSet creates a default flag set for commands.
// See also command/arguments/default.go
func (m *Meta) defaultFlagSet(n string) *flag.FlagSet {
	f := flag.NewFlagSet(n, flag.ContinueOnError)
	f.SetOutput(io.Discard)

	// Set the default Usage to empty
	f.Usage = func() {}

	return f
}

// ignoreRemoteVersionFlagSet add the ignore-remote version flag to suppress
// the error when the configured OpenTofu version on the remote workspace
// does not match the local OpenTofu version.
func (m *Meta) ignoreRemoteVersionFlagSet(n string) *flag.FlagSet {
	f := m.defaultFlagSet(n)

	m.varFlagSet(f)

	f.BoolVar(&m.ignoreRemoteVersion, "ignore-remote-version", false, "continue even if remote and local OpenTofu versions are incompatible")

	return f
}

func (m *Meta) varFlagSet(f *flag.FlagSet) {
	if m.variableArgs.items == nil {
		m.variableArgs = newRawFlags("-var")
	}
	varValues := m.variableArgs.Alias("-var")
	varFiles := m.variableArgs.Alias("-var-file")
	f.Var(varValues, "var", "variables")
	f.Var(varFiles, "var-file", "variable file")
}

// extendedFlagSet adds custom flags that are mostly used by commands
// that are used to run an operation like plan or apply.
func (m *Meta) extendedFlagSet(n string) *flag.FlagSet {
	f := m.defaultFlagSet(n)

	f.BoolVar(&m.input, "input", true, "input")
	f.Var((*FlagStringSlice)(&m.targetFlags), "target", "resource to target")
	f.BoolVar(&m.compactWarnings, "compact-warnings", false, "use compact warnings")
	f.BoolVar(&m.consolidateWarnings, "consolidate-warnings", true, "consolidate warnings")
	f.BoolVar(&m.consolidateErrors, "consolidate-errors", false, "consolidate errors")

	m.varFlagSet(f)

	// commands that bypass locking will supply their own flag on this var,
	// but set the initial meta value to true as a failsafe.
	m.stateLock = true

	return f
}

// process will process any -no-color entries out of the arguments. This
// will potentially modify the args in-place. It will return the resulting
// slice, and update the Meta and Ui.
func (m *Meta) process(args []string) []string {
	// We do this so that we retain the ability to technically call
	// process multiple times, even if we have no plans to do so
	if m.oldUi != nil {
		m.Ui = m.oldUi
	}

	var pedanticMode bool

	// Set colorization
	m.color = m.Color
	i := 0 // output index
	for _, v := range args {
		switch v {
		case "-no-color":
			m.color = false
			m.Color = false
		case "-pedantic":
			pedanticMode = true
		default:
			// copy and increment index
			args[i] = v
			i++
		}
	}
	args = args[:i]

	// Set the UI
	m.oldUi = m.Ui

	var newUI cli.Ui = &ColorizeUi{
		Colorize:   m.Colorize(),
		ErrorColor: "[red]",
		WarnColor:  "[yellow]",
		Ui:         m.oldUi,
	}

	if pedanticMode {
		newUI = &pedanticUI{
			Ui: newUI,
			notifyWarning: func() {
				m.View.PedanticWarningFlagged = true
			},
		}
	}

	m.Ui = &cli.ConcurrentUi{Ui: newUI}

	// Reconfigure the view. This is necessary for commands which use both
	// views.View and cli.Ui during the migration phase.
<<<<<<< HEAD
	m.View.Configure(&arguments.View{
		CompactWarnings: m.compactWarnings,
		NoColor:         !m.Color,
		PedanticMode:    pedanticMode,
	})
=======
	if m.View != nil {
		m.View.Configure(&arguments.View{
			CompactWarnings:     m.compactWarnings,
			ConsolidateWarnings: m.consolidateWarnings,
			ConsolidateErrors:   m.consolidateErrors,
			NoColor:             !m.Color,
		})
	}
>>>>>>> d33ccba2

	return args
}

// uiHook returns the UiHook to use with the context.
func (m *Meta) uiHook() *views.UiHook {
	return views.NewUiHook(m.View)
}

// confirm asks a yes/no confirmation.
func (m *Meta) confirm(opts *tofu.InputOpts) (bool, error) {
	if !m.Input() {
		return false, errors.New("input is disabled")
	}

	for i := 0; i < 2; i++ {
		v, err := m.UIInput().Input(context.Background(), opts)
		if err != nil {
			return false, fmt.Errorf(
				"Error asking for confirmation: %w", err)
		}

		switch strings.ToLower(v) {
		case "no":
			return false, nil
		case "yes":
			return true, nil
		}
	}
	return false, nil
}

// showDiagnostics displays error and warning messages in the UI.
//
// "Diagnostics" here means the Diagnostics type from the tfdiag package,
// though as a convenience this function accepts anything that could be
// passed to the "Append" method on that type, converting it to Diagnostics
// before displaying it.
//
// Internally this function uses Diagnostics.Append, and so it will panic
// if given unsupported value types, just as Append does.
func (m *Meta) showDiagnostics(vals ...interface{}) {

	var diags tfdiags.Diagnostics
	diags = diags.Append(vals...)
	diags.Sort()

	if len(diags) == 0 {
		return
	}

	if m.outputInJSON {
		jsonView := views.NewJSONView(m.View)
		jsonView.Diagnostics(diags)
		return
	}

	outputWidth := m.ErrorColumns()

	if m.consolidateWarnings {
		diags = diags.Consolidate(1, tfdiags.Warning)
	}
	if m.consolidateErrors {
		diags = diags.Consolidate(1, tfdiags.Error)
	}

	if m.View.PedanticMode {
		// Convert warnings to errors
		// We do this after consolidation of warnings to reduce the verbosity of the output
		var isOverridden bool
		if diags, isOverridden = tfdiags.OverrideAllFromTo(diags, tfdiags.Warning, tfdiags.Error, nil); isOverridden {
			m.View.PedanticWarningFlagged = true
		}
	}

	// Since warning messages are generally competing
	if m.compactWarnings {
		// If the user selected compact warnings and all of the diagnostics are
		// warnings then we'll use a more compact representation of the warnings
		// that only includes their summaries.
		// We show full warnings if there are also errors, because a warning
		// can sometimes serve as good context for a subsequent error.
		useCompact := true
		for _, diag := range diags {
			if diag.Severity() != tfdiags.Warning {
				useCompact = false
				break
			}
		}
		if useCompact {
			msg := format.DiagnosticWarningsCompact(diags, m.Colorize())
			msg = "\n" + msg + "\nTo see the full warning notes, run OpenTofu without -compact-warnings.\n"
			m.Ui.Warn(msg)
			return
		}
	}

	for _, diag := range diags {
		var msg string
		if m.Color {
			msg = format.Diagnostic(diag, m.configSources(), m.Colorize(), outputWidth)
		} else {
			msg = format.DiagnosticPlain(diag, m.configSources(), outputWidth)
		}

		switch diag.Severity() {
		case tfdiags.Error:
			m.Ui.Error(msg)
		case tfdiags.Warning:
			m.Ui.Warn(msg)
		default:
			m.Ui.Output(msg)
		}
	}
}

// WorkspaceNameEnvVar is the name of the environment variable that can be used
// to set the name of the OpenTofu workspace, overriding the workspace chosen
// by `tofu workspace select`.
//
// Note that this environment variable is ignored by `tofu workspace new`
// and `tofu workspace delete`.
const WorkspaceNameEnvVar = "TF_WORKSPACE"

var errInvalidWorkspaceNameEnvVar = fmt.Errorf("Invalid workspace name set using %s", WorkspaceNameEnvVar)

// Workspace returns the name of the currently configured workspace, corresponding
// to the desired named state.
func (m *Meta) Workspace() (string, error) {
	current, overridden := m.WorkspaceOverridden()
	if overridden && !validWorkspaceName(current) {
		return "", errInvalidWorkspaceNameEnvVar
	}
	return current, nil
}

// WorkspaceOverridden returns the name of the currently configured workspace,
// corresponding to the desired named state, as well as a bool saying whether
// this was set via the TF_WORKSPACE environment variable.
func (m *Meta) WorkspaceOverridden() (string, bool) {
	if envVar := os.Getenv(WorkspaceNameEnvVar); envVar != "" {
		return envVar, true
	}

	envData, err := os.ReadFile(filepath.Join(m.DataDir(), local.DefaultWorkspaceFile))
	current := string(bytes.TrimSpace(envData))
	if current == "" {
		current = backend.DefaultStateName
	}

	if err != nil && !os.IsNotExist(err) {
		// always return the default if we can't get a workspace name
		log.Printf("[ERROR] failed to read current workspace: %s", err)
	}

	return current, false
}

// SetWorkspace saves the given name as the current workspace in the local
// filesystem.
func (m *Meta) SetWorkspace(name string) error {
	err := os.MkdirAll(m.DataDir(), 0755)
	if err != nil {
		return err
	}

	err = os.WriteFile(filepath.Join(m.DataDir(), local.DefaultWorkspaceFile), []byte(name), 0644)
	if err != nil {
		return err
	}
	return nil
}

// isAutoVarFile determines if the file ends with .auto.tfvars or .auto.tfvars.json
func isAutoVarFile(path string) bool {
	return strings.HasSuffix(path, ".auto.tfvars") ||
		strings.HasSuffix(path, ".auto.tfvars.json")
}

// FIXME: as an interim refactoring step, we apply the contents of the state
// arguments directly to the Meta object. Future work would ideally update the
// code paths which use these arguments to be passed them directly for clarity.
func (m *Meta) applyStateArguments(args *arguments.State) {
	m.stateLock = args.Lock
	m.stateLockTimeout = args.LockTimeout
	m.statePath = args.StatePath
	m.stateOutPath = args.StateOutPath
	m.backupPath = args.BackupPath
}

// checkRequiredVersion loads the config and check if the
// core version requirements are satisfied.
func (m *Meta) checkRequiredVersion() tfdiags.Diagnostics {
	var diags tfdiags.Diagnostics

	loader, err := m.initConfigLoader()
	if err != nil {
		diags = diags.Append(err)
		return diags
	}

	pwd, err := os.Getwd()
	if err != nil {
		diags = diags.Append(fmt.Errorf("Error getting pwd: %w", err))
		return diags
	}

	call, callDiags := m.rootModuleCall(pwd)
	if callDiags.HasErrors() {
		diags = diags.Append(callDiags)
		return diags
	}

	config, configDiags := loader.LoadConfig(pwd, call)
	if configDiags.HasErrors() {
		diags = diags.Append(configDiags)
		return diags
	}

	versionDiags := tofu.CheckCoreVersionRequirements(config)
	if versionDiags.HasErrors() {
		diags = diags.Append(versionDiags)
		return diags
	}

	return nil
}

// MaybeGetSchemas attempts to load and return the schemas
// If there is not enough information to return the schemas,
// it could potentially return nil without errors. It is the
// responsibility of the caller to handle the lack of schema
// information accordingly
func (m *Meta) MaybeGetSchemas(state *states.State, config *configs.Config) (*tofu.Schemas, tfdiags.Diagnostics) {
	var diags tfdiags.Diagnostics

	path, err := os.Getwd()
	if err != nil {
		diags.Append(tfdiags.SimpleWarning(failedToLoadSchemasMessage))
		return nil, diags
	}

	if config == nil {
		config, diags = m.loadConfig(path)
		if diags.HasErrors() {
			diags.Append(tfdiags.SimpleWarning(failedToLoadSchemasMessage))
			return nil, diags
		}
	}

	if config != nil || state != nil {
		opts, err := m.contextOpts()
		if err != nil {
			diags = diags.Append(err)
			return nil, diags
		}
		tfCtx, ctxDiags := tofu.NewContext(opts)
		diags = diags.Append(ctxDiags)
		if ctxDiags.HasErrors() {
			return nil, diags
		}
		var schemaDiags tfdiags.Diagnostics
		schemas, schemaDiags := tfCtx.Schemas(config, state)
		diags = diags.Append(schemaDiags)
		if schemaDiags.HasErrors() {
			return nil, diags
		}
		return schemas, diags

	}
	return nil, diags
}<|MERGE_RESOLUTION|>--- conflicted
+++ resolved
@@ -684,22 +684,15 @@
 
 	// Reconfigure the view. This is necessary for commands which use both
 	// views.View and cli.Ui during the migration phase.
-<<<<<<< HEAD
-	m.View.Configure(&arguments.View{
-		CompactWarnings: m.compactWarnings,
-		NoColor:         !m.Color,
-		PedanticMode:    pedanticMode,
-	})
-=======
 	if m.View != nil {
 		m.View.Configure(&arguments.View{
 			CompactWarnings:     m.compactWarnings,
 			ConsolidateWarnings: m.consolidateWarnings,
 			ConsolidateErrors:   m.consolidateErrors,
 			NoColor:             !m.Color,
+			PedanticMode:        pedanticMode,
 		})
 	}
->>>>>>> d33ccba2
 
 	return args
 }
@@ -742,7 +735,6 @@
 // Internally this function uses Diagnostics.Append, and so it will panic
 // if given unsupported value types, just as Append does.
 func (m *Meta) showDiagnostics(vals ...interface{}) {
-
 	var diags tfdiags.Diagnostics
 	diags = diags.Append(vals...)
 	diags.Sort()
