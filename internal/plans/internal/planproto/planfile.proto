--- conflicted
+++ resolved
@@ -99,24 +99,6 @@
     // EphemeralVariables records the ephemeral variables later used
     // be able to validate the values for these during the apply command.
     repeated string ephemeral_variables = 22;
-
-    // TempExecutionGraph is a temporary addition for the "walking skeleton"
-    // phase of implementing the new language runtime, and in particular
-    // the internal/engine packages. It's always unset when using the
-    // traditional OpenTofu runtime, because in that case the equivalent
-    // of the execution graph is recalculated from all of the other fields
-    // above during the apply phase.
-    //
-    // It has an ridiculous high field number because we're expecting to
-    // remove it later once we have a final design for how to implement
-    // saved plans for the new runtime, and this field number is unlikely
-    // to get reused later even if we don't explicitly "reserve" it. We
-    // don't technically need to worry about that anyway since we don't
-    // allow sharing plan files between different OpenTofu versions, but
-    // this'll make absolutely sure we don't accidentally overload this
-    // number in any version that's close to the one where this eventually
-    // gets removed.
-    bytes temp_execution_graph = 500000000;
 }
 
 // Mode describes the planning mode that created the plan.
@@ -145,7 +127,6 @@
     CREATE_THEN_DELETE = 7;
     FORGET = 8;
     OPEN = 9;
-    FORGET_THEN_CREATE = 10;
 }
 
 // Change represents a change made to some object, transforming it from an old
@@ -205,11 +186,6 @@
     READ_BECAUSE_CHECK_NESTED = 13;
     DELETE_BECAUSE_NO_MOVE_TARGET = 12;
     DELETE_BECAUSE_ENABLED_FALSE = 14;
-<<<<<<< HEAD
-    FORGOT_BECAUSE_LIFECYCLE_DESTROY_IN_STATE = 15;
-    FORGOT_BECAUSE_LIFECYCLE_DESTROY_IN_CONFIG = 16;
-=======
->>>>>>> c0b3d3d3
 }
 
 message ResourceInstanceChange {
