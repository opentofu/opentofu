--- conflicted
+++ resolved
@@ -80,29 +80,14 @@
 	forEachVal, forEachDiags := expr.Value(hclCtx)
 	diags = diags.Append(forEachDiags)
 
-<<<<<<< HEAD
 	forEachVal, deprDiags := marks.DeprecatedDiagnosticsInExpr(forEachVal, expr)
 	diags = diags.Append(deprDiags)
 
-	// If a whole map is marked, or a set contains marked values (which means the set is then marked)
-	// give an error diagnostic as this value cannot be used in for_each
-	if forEachVal.HasMark(marks.Sensitive) {
-		diags = diags.Append(&hcl.Diagnostic{
-			Severity:    hcl.DiagError,
-			Summary:     "Invalid for_each argument",
-			Detail:      "Sensitive values, or values derived from sensitive values, cannot be used as for_each arguments. If used, the sensitive value could be exposed as a resource instance key.",
-			Subject:     expr.Range().Ptr(),
-			Expression:  expr,
-			EvalContext: hclCtx,
-			Extra:       DiagnosticCausedBySensitive(true),
-		})
-	}
-=======
 	checksVal, checksDiags := performTypeAndValueChecks(expr, hclCtx, allowUnknown, allowTuple, forEachVal, excludableAddr)
 	diags = diags.Append(checksDiags)
+
 	return checksVal, diags
 }
->>>>>>> ff4c8405
 
 // performTypeAndValueChecks checks are divided in two parts:
 // - it checks if the type is valid
@@ -144,17 +129,10 @@
 
 		_, valueDiags := performValueChecks(expr, hclCtx, allowUnknown, forEachVal, forEachVal, errInvalidUnknownDetailDynamic, excludableAddr)
 
-<<<<<<< HEAD
-	forEachVal, moreDiags = performForEachValueChecks(expr, hclCtx, allowUnknown, forEachVal, allowedTypesMessage, excludableAddr)
-	diags = diags.Append(moreDiags)
-
-	return forEachVal, diags
-=======
 		// TODO: odd diag ordering due to existing tests
 		return cty.NullVal(ty), valueDiags.Append(typeDiags)
 	}
 
->>>>>>> ff4c8405
 }
 
 func performValueChecks(expr hcl.Expression, hclCtx *hcl.EvalContext, allowUnknown bool, forEachVal cty.Value, typeCheckVal cty.Value, errInvalidUnknownDetail string, excludableAddr addrs.Targetable) (cty.Value, tfdiags.Diagnostics) {
